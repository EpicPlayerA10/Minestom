package net.minestom.server.command;

import it.unimi.dsi.fastutil.Pair;
import it.unimi.dsi.fastutil.ints.IntArrayList;
import it.unimi.dsi.fastutil.ints.IntList;
import it.unimi.dsi.fastutil.objects.Object2BooleanMap;
import it.unimi.dsi.fastutil.objects.Object2BooleanOpenHashMap;
import net.minestom.server.MinecraftServer;
import net.minestom.server.command.builder.*;
import net.minestom.server.command.builder.arguments.Argument;
import net.minestom.server.command.builder.arguments.minecraft.SuggestionType;
import net.minestom.server.command.builder.condition.CommandCondition;
import net.minestom.server.command.builder.parser.ArgumentQueryResult;
import net.minestom.server.command.builder.parser.CommandParser;
import net.minestom.server.command.builder.parser.CommandQueryResult;
import net.minestom.server.entity.Player;
import net.minestom.server.event.player.PlayerCommandEvent;
import net.minestom.server.network.packet.server.play.DeclareCommandsPacket;
import net.minestom.server.utils.ArrayUtils;
import net.minestom.server.utils.binary.BinaryWriter;
import net.minestom.server.utils.callback.CommandCallback;
import net.minestom.server.utils.validate.Check;
import org.apache.commons.lang3.StringUtils;
import org.jetbrains.annotations.NotNull;
import org.jetbrains.annotations.Nullable;

import java.io.BufferedReader;
import java.io.IOException;
import java.io.InputStreamReader;
import java.util.*;
import java.util.stream.Collectors;

/**
 * Manager used to register {@link Command} and {@link CommandProcessor}.
 * <p>
 * It is also possible to simulate a command using {@link #execute(CommandSender, String)}.
 */
public final class CommandManager {

    public static final String COMMAND_PREFIX = "/";

    private volatile boolean running = true;

    private final ServerSender serverSender = new ServerSender();
    private final ConsoleSender consoleSender = new ConsoleSender();

    private final CommandDispatcher dispatcher = new CommandDispatcher();
    private final Map<String, CommandProcessor> commandProcessorMap = new HashMap<>();

    private CommandCallback unknownCommandCallback;

    public CommandManager() {
    }

    /**
     * Stops the console responsible for the console commands processing.
     * <p>
     * WARNING: it cannot be re-run later.
     */
    public void stopConsoleThread() {
        running = false;
    }

    /**
     * Registers a {@link Command}.
     *
     * @param command the command to register
     * @throws IllegalStateException if a command with the same name already exists
     */
    public synchronized void register(@NotNull Command command) {
        Check.stateCondition(commandExists(command.getName()),
                "A command with the name " + command.getName() + " is already registered!");
        if (command.getAliases() != null) {
            for (String alias : command.getAliases()) {
                Check.stateCondition(commandExists(alias),
                        "A command with the name " + alias + " is already registered!");
            }
        }
        this.dispatcher.register(command);
    }

    /**
     * Removes a command from the currently registered commands.
     * Does nothing if the command was not registered before
     *
     * @param command the command to remove
     */
    public void unregister(@NotNull Command command) {
        this.dispatcher.unregister(command);
    }

    /**
     * Gets the {@link Command} registered by {@link #register(Command)}.
     *
     * @param commandName the command name
     * @return the command associated with the name, null if not any
     */
    @Nullable
    public Command getCommand(@NotNull String commandName) {
        return dispatcher.findCommand(commandName);
    }

    /**
     * Registers a {@link CommandProcessor}.
     *
     * @param commandProcessor the command to register
     * @throws IllegalStateException if a command with the same name already exists
     * @deprecated use {@link Command} or {@link SimpleCommand} instead
     */
    @Deprecated
    public synchronized void register(@NotNull CommandProcessor commandProcessor) {
        final String commandName = commandProcessor.getCommandName().toLowerCase();
        Check.stateCondition(commandExists(commandName),
                "A command with the name " + commandName + " is already registered!");
        this.commandProcessorMap.put(commandName, commandProcessor);
        // Register aliases
        final String[] aliases = commandProcessor.getAliases();
        if (aliases != null && aliases.length > 0) {
            for (String alias : aliases) {
                Check.stateCondition(commandExists(alias),
                        "A command with the name " + alias + " is already registered!");

                this.commandProcessorMap.put(alias.toLowerCase(), commandProcessor);
            }
        }
    }

    /**
     * Gets the {@link CommandProcessor} registered by {@link #register(CommandProcessor)}.
     *
     * @param commandName the command name
     * @return the command associated with the name, null if not any
     * @deprecated use {@link #getCommand(String)} instead
     */
    @Deprecated
    @Nullable
    public CommandProcessor getCommandProcessor(@NotNull String commandName) {
        return commandProcessorMap.get(commandName.toLowerCase());
    }

    /**
     * Gets if a command with the name {@code commandName} already exists or name.
     *
     * @param commandName the command name to check
     * @return true if the command does exist
     */
    public boolean commandExists(@NotNull String commandName) {
        commandName = commandName.toLowerCase();
        return dispatcher.findCommand(commandName) != null ||
                commandProcessorMap.get(commandName) != null;
    }

    /**
     * Executes a command for a {@link ConsoleSender}.
     *
     * @param sender  the sender of the command
     * @param command the raw command string (without the command prefix)
     * @return the execution result
     */
    @NotNull
    public CommandResult execute(@NotNull CommandSender sender, @NotNull String command) {

        // Command event
        if (sender instanceof Player) {
            Player player = (Player) sender;

            PlayerCommandEvent playerCommandEvent = new PlayerCommandEvent(player, command);
            player.callEvent(PlayerCommandEvent.class, playerCommandEvent);

            if (playerCommandEvent.isCancelled())
                return CommandResult.of(CommandResult.Type.CANCELLED, command);

            command = playerCommandEvent.getCommand();
        }

        // Process the command

        {
            // Check for rich-command
            final CommandResult result = this.dispatcher.execute(sender, command);
            if (result.getType() != CommandResult.Type.UNKNOWN) {
                return result;
            } else {
                // Check for legacy-command
                final String[] splitCommand = command.split(StringUtils.SPACE);
                final String commandName = splitCommand[0];
                final CommandProcessor commandProcessor = commandProcessorMap.get(commandName.toLowerCase());
                if (commandProcessor == null) {
                    if (unknownCommandCallback != null) {
                        this.unknownCommandCallback.apply(sender, command);
                    }
                    return CommandResult.of(CommandResult.Type.UNKNOWN, command);
                }

                // Execute the legacy-command
                final String[] args = command.substring(command.indexOf(StringUtils.SPACE) + 1).split(StringUtils.SPACE);
                commandProcessor.process(sender, commandName, args);
                return CommandResult.of(CommandResult.Type.SUCCESS, command);
            }
        }
    }

    /**
     * Executes the command using a {@link ServerSender} to do not
     * print the command messages, and rely instead on the command return data.
     *
     * @see #execute(CommandSender, String)
     */
    @NotNull
    public CommandResult executeServerCommand(@NotNull String command) {
        return execute(serverSender, command);
    }

    @NotNull
    public CommandDispatcher getDispatcher() {
        return dispatcher;
    }

    /**
     * Gets the callback executed once an unknown command is run.
     *
     * @return the unknown command callback, null if not any
     */
    @Nullable
    public CommandCallback getUnknownCommandCallback() {
        return unknownCommandCallback;
    }

    /**
     * Sets the callback executed once an unknown command is run.
     *
     * @param unknownCommandCallback the new unknown command callback,
     *                               setting it to null mean that nothing will be executed
     */
    public void setUnknownCommandCallback(@Nullable CommandCallback unknownCommandCallback) {
        this.unknownCommandCallback = unknownCommandCallback;
    }

    /**
     * Gets the {@link ConsoleSender} (which is used as a {@link CommandSender}).
     *
     * @return the {@link ConsoleSender}
     */
    @NotNull
    public ConsoleSender getConsoleSender() {
        return consoleSender;
    }

    /**
     * Starts the thread responsible for executing commands from the console.
     */
    public void startConsoleThread() {
        Thread consoleThread = new Thread(() -> {
            BufferedReader bi = new BufferedReader(new InputStreamReader(System.in));
            while (running) {

                try {

                    if (bi.ready()) {
                        final String command = bi.readLine();
                        execute(consoleSender, command);
                    }
                } catch (IOException e) {
                    MinecraftServer.getExceptionManager().handleException(e);
                    continue;
                }

                // Prevent permanent looping
                try {
                    Thread.sleep(200);
                } catch (InterruptedException e) {
                    MinecraftServer.getExceptionManager().handleException(e);
                }

            }
            try {
                bi.close();
            } catch (IOException e) {
                MinecraftServer.getExceptionManager().handleException(e);
            }
        }, "ConsoleCommand-Thread");
        consoleThread.setDaemon(true);
        consoleThread.start();
    }

    /**
     * Gets the {@link DeclareCommandsPacket} for a specific player.
     * <p>
     * Can be used to update a player auto-completion list.
     *
     * @param player the player to get the commands packet
     * @return the {@link DeclareCommandsPacket} for {@code player}
     */
    @NotNull
    public DeclareCommandsPacket createDeclareCommandsPacket(@NotNull Player player) {
        return buildPacket(player);
    }

    /**
     * Builds the {@link DeclareCommandsPacket} for a {@link Player}.
     *
     * @param player the player to build the packet for
     * @return the commands packet for the specific player
     */
    @NotNull
    private DeclareCommandsPacket buildPacket(@NotNull Player player) {
        DeclareCommandsPacket declareCommandsPacket = new DeclareCommandsPacket();

        List<DeclareCommandsPacket.Node> nodes = new ArrayList<>();
        // Contains the children of the main node (all commands name)
        IntList rootChildren = new IntArrayList();

        // Root node
        DeclareCommandsPacket.Node rootNode = new DeclareCommandsPacket.Node();
        rootNode.flags = 0;
        nodes.add(rootNode);

        Map<Command, Integer> commandIdentityMap = new IdentityHashMap<>();
        Map<Argument<?>, Integer> argumentIdentityMap = new IdentityHashMap<>();

        List<Pair<String, NodeMaker.Request>> nodeRequests = new ArrayList<>();

        // Brigadier-like commands
        for (Command command : dispatcher.getCommands()) {
            final int commandNodeIndex = serializeCommand(player, command, nodes, rootChildren, commandIdentityMap, argumentIdentityMap, nodeRequests);
            commandIdentityMap.put(command, commandNodeIndex);
        }

        // Answer to all node requests
        for (Pair<String, NodeMaker.Request> pair : nodeRequests) {
            String input = pair.left();
            NodeMaker.Request request = pair.right();

            final CommandQueryResult commandQueryResult = CommandParser.findCommand(input);
            if (commandQueryResult == null) {
                // Invalid command, return root node
                request.retrieve(0);
                continue;
            }

            final ArgumentQueryResult queryResult = CommandParser.findEligibleArgument(commandQueryResult.command,
                    commandQueryResult.args, input, false, true, syntax -> true, argument -> true);
            if (queryResult == null) {
                // Invalid argument, return command node (default to root)
                final int commandNode = commandIdentityMap.getOrDefault(commandQueryResult.command, 0);
                request.retrieve(commandNode);
                continue;
            }

            // Retrieve argument node
            final Argument<?> argument = queryResult.argument;
            final int argumentNode = argumentIdentityMap.getOrDefault(argument, 0);
            request.retrieve(argumentNode);
        }

        // Pair<CommandName,EnabledTracking>
        final Object2BooleanMap<String> commandsPair = new Object2BooleanOpenHashMap<>();
        for (CommandProcessor commandProcessor : commandProcessorMap.values()) {
            final boolean enableTracking = commandProcessor.enableWritingTracking();
            // Do not show command if return false
            if (!commandProcessor.hasAccess(player))
                continue;

            commandsPair.put(commandProcessor.getCommandName(), enableTracking);
            final String[] aliases = commandProcessor.getAliases();
            if (aliases == null || aliases.length == 0)
                continue;
            for (String alias : aliases) {
                commandsPair.put(alias, enableTracking);
            }
        }

        for (Object2BooleanMap.Entry<String> entry : commandsPair.object2BooleanEntrySet()) {
            final String name = entry.getKey();
            final boolean tracking = entry.getBooleanValue();
            // Server suggestion (ask_server)
            {
                DeclareCommandsPacket.Node tabNode = new DeclareCommandsPacket.Node();
                tabNode.flags = DeclareCommandsPacket.getFlag(DeclareCommandsPacket.NodeType.ARGUMENT,
                        true, false, tracking);
                tabNode.name = tracking ? "tab_completion" : "args";
                tabNode.parser = "brigadier:string";
                tabNode.properties = BinaryWriter.makeArray(packetWriter -> packetWriter.writeVarInt(2)); // Greedy phrase
                tabNode.children = new int[0];
                if (tracking) {
                    tabNode.suggestionsType = "minecraft:ask_server";
                }

                nodes.add(tabNode);
            }

            DeclareCommandsPacket.Node literalNode = new DeclareCommandsPacket.Node();
            literalNode.flags = DeclareCommandsPacket.getFlag(DeclareCommandsPacket.NodeType.LITERAL,
                    true, false, false);
            literalNode.name = name;
            literalNode.children = new int[]{nodes.size() - 1};

            addCommandNameNode(literalNode, rootChildren, nodes);
        }

        // Add root node children
        rootNode.children = ArrayUtils.toArray(rootChildren);

        declareCommandsPacket.nodes = nodes.toArray(new DeclareCommandsPacket.Node[0]);
        declareCommandsPacket.rootIndex = 0;

        return declareCommandsPacket;
    }

    private int serializeCommand(CommandSender sender, Command command,
                                 List<DeclareCommandsPacket.Node> nodes,
                                 IntList rootChildren,
                                 Map<Command, Integer> commandIdentityMap,
                                 Map<Argument<?>, Integer> argumentIdentityMap,
                                 List<Pair<String, NodeMaker.Request>> nodeRequests) {
        // Check if player should see this command
        final CommandCondition commandCondition = command.getCondition();
        if (commandCondition != null) {
            // Do not show command if return false
            if (!commandCondition.canUse(sender, null)) {
                return -1;
            }
        }

        // The main root of this command
        IntList cmdChildren = new IntArrayList();
        final Collection<CommandSyntax> syntaxes = command.getSyntaxes();

        // Create command for main name
        final DeclareCommandsPacket.Node mainNode = createCommandNodes(sender, nodes, cmdChildren,
                command.getName(), syntaxes, rootChildren, argumentIdentityMap, nodeRequests);
        final int mainNodeIndex = nodes.indexOf(mainNode);

        // Serialize all the subcommands
        for (Command subcommand : command.getSubcommands()) {
            final int subNodeIndex = serializeCommand(sender, subcommand, nodes, cmdChildren, commandIdentityMap, argumentIdentityMap, nodeRequests);
            if (subNodeIndex != -1) {
                mainNode.children = ArrayUtils.concatenateIntArrays(mainNode.children, new int[]{subNodeIndex});
                commandIdentityMap.put(subcommand, subNodeIndex);
            }
        }

        // Use redirection to hook aliases with the command
        final String[] aliases = command.getAliases();
        if (aliases != null) {
            for (String alias : aliases) {
                DeclareCommandsPacket.Node aliasNode = new DeclareCommandsPacket.Node();
                aliasNode.flags = DeclareCommandsPacket.getFlag(DeclareCommandsPacket.NodeType.LITERAL,
                        false, true, false);
                aliasNode.name = alias;
                aliasNode.redirectedNode = mainNodeIndex;

                addCommandNameNode(aliasNode, rootChildren, nodes);
            }
        }

        return mainNodeIndex;
    }

    /**
     * Adds the command's syntaxes to the nodes list.
     *
     * @param sender       the potential sender of the command
     * @param nodes        the nodes of the packet
     * @param cmdChildren  the main root of this command
     * @param name         the name of the command (or the alias)
     * @param syntaxes     the syntaxes of the command
     * @param rootChildren the children of the main node (all commands name)
     * @return The index of the main node for alias redirection
     */
    private DeclareCommandsPacket.Node createCommandNodes(@NotNull CommandSender sender,
                                                          @NotNull List<DeclareCommandsPacket.Node> nodes,
                                                          @NotNull IntList cmdChildren,
                                                          @NotNull String name,
                                                          @NotNull Collection<CommandSyntax> syntaxes,
                                                          @NotNull IntList rootChildren,
                                                          @NotNull Map<Argument<?>, Integer> argumentIdentityMap,
                                                          @NotNull List<Pair<String, NodeMaker.Request>> nodeRequests) {

        DeclareCommandsPacket.Node literalNode = createMainNode(name, syntaxes.isEmpty());

        final int literalNodeId = addCommandNameNode(literalNode, rootChildren, nodes);

        // Contains the arguments of the already-parsed syntaxes
        List<Argument<?>[]> syntaxesArguments = new ArrayList<>();
        // Contains the nodes of an argument
        Map<Argument<?>, List<DeclareCommandsPacket.Node[]>> storedArgumentsNodes = new HashMap<>();

        // Sort syntaxes by argument count. Brigadier requires it.
        syntaxes = syntaxes.stream().sorted(Comparator.comparingInt(o -> -o.getArguments().length)).collect(Collectors.toList());
        for (CommandSyntax syntax : syntaxes) {
            final CommandCondition commandCondition = syntax.getCommandCondition();
            if (commandCondition != null && !commandCondition.canUse(sender, null)) {
                // Sender does not have the right to use this syntax, ignore it
                continue;
            }

            // Represent the last nodes computed in the last iteration
            DeclareCommandsPacket.Node[] lastNodes = new DeclareCommandsPacket.Node[]{literalNode};

            // Represent the children of the last node
            IntList argChildren = cmdChildren;

            NodeMaker nodeMaker = new NodeMaker(lastNodes, literalNodeId);
            int lastArgumentNodeIndex = nodeMaker.getNodesCount();

            final Argument<?>[] arguments = syntax.getArguments();
            for (int i = 0; i < arguments.length; i++) {
                final Argument<?> argument = arguments[i];
                final boolean isLast = i == arguments.length - 1;

                // Search previously parsed syntaxes to find identical part in order to create a link between those
                {
                    // Find shared part
                    boolean foundSharedPart = false;
                    for (Argument<?>[] parsedArguments : syntaxesArguments) {
                        final int index = i + 1;
                        if (ArrayUtils.sameStart(arguments, parsedArguments, index)) {
                            final Argument<?> sharedArgument = parsedArguments[i];
                            final List<DeclareCommandsPacket.Node[]> storedNodes = storedArgumentsNodes.get(sharedArgument);

                            argChildren = new IntArrayList();
                            lastNodes = storedNodes.get(index);
                            foundSharedPart = true;
                        }
                    }
                    if (foundSharedPart) {
                        continue;
                    }
                }

                // Process the nodes for the argument
                {
                    argument.processNodes(nodeMaker, isLast);

                    // Each node array represent a layer
                    final List<DeclareCommandsPacket.Node[]> nodesLayer = nodeMaker.getNodes();
                    storedArgumentsNodes.put(argument, new ArrayList<>(nodesLayer));
                    for (int nodeIndex = lastArgumentNodeIndex; nodeIndex < nodesLayer.size(); nodeIndex++) {
                        final NodeMaker.ConfiguredNodes configuredNodes = nodeMaker.getConfiguredNodes().get(nodeIndex);
                        final NodeMaker.Options options = configuredNodes.getOptions();
                        final DeclareCommandsPacket.Node[] argumentNodes = nodesLayer.get(nodeIndex);

                        for (DeclareCommandsPacket.Node argumentNode : argumentNodes) {
                            final int childId = nodes.size();
                            nodeMaker.getNodeIdsMap().put(argumentNode, childId);
                            argChildren.add(childId);

                            // Enable ASK_SERVER suggestion if required
                            {
                                if (argument.hasSuggestion()) {
                                    argumentNode.flags |= 0x10; // Suggestion flag
                                    argumentNode.suggestionsType = SuggestionType.ASK_SERVER.getIdentifier();
                                }
                            }

                            // Append to the last node
                            {
                                final int[] children = ArrayUtils.toArray(argChildren);
                                for (DeclareCommandsPacket.Node lastNode : lastNodes) {
                                    lastNode.children = lastNode.children == null ?
                                            children :
                                            ArrayUtils.concatenateIntArrays(lastNode.children, children);
                                }
                            }

                            nodes.add(argumentNode);
                        }

                        if (options.shouldUpdateLastNode()) {
                            // 'previousNodes' used if the nodes options require to overwrite the parent
                            final DeclareCommandsPacket.Node[] previousNodes = options.getPreviousNodes();

                            lastNodes = previousNodes != null ? previousNodes : argumentNodes;
                            argChildren = new IntArrayList();
                        }
                    }

                    // Used to do not re-compute the previous arguments
                    lastArgumentNodeIndex = nodesLayer.size();
                }
            }

            nodeRequests.addAll(nodeMaker.getNodeRequests());

            syntaxesArguments.add(arguments);
        }

<<<<<<< HEAD
        return literalNode;
    }

    /**
     * Converts an argument to a node with the correct brigadier parser.
     *
     * @param argument   the argument to convert
     * @param executable true if this is the last argument, false otherwise
     * @return the list of nodes that the argument require
     */
    @NotNull
    private List<DeclareCommandsPacket.Node> toNodes(@NotNull Argument<?> argument, boolean executable) {
        List<DeclareCommandsPacket.Node> nodes = new ArrayList<>();

        // You can uncomment this to test any brigadier parser on the client
        /*DeclareCommandsPacket.Node testNode = simpleArgumentNode(nodes, argument, executable, false);
        testNode.parser = "minecraft:block_state";

        if (true) {
            return nodes;
        }*/

        if (argument instanceof ArgumentBoolean) {
            DeclareCommandsPacket.Node argumentNode = simpleArgumentNode(nodes, argument, executable, false);

            argumentNode.parser = "brigadier:bool";
        } else if (argument instanceof ArgumentDouble) {
            DeclareCommandsPacket.Node argumentNode = simpleArgumentNode(nodes, argument, executable, false);

            ArgumentDouble argumentDouble = (ArgumentDouble) argument;
            argumentNode.parser = "brigadier:double";
            argumentNode.properties = BinaryWriter.makeArray(packetWriter -> {
                packetWriter.writeByte(getNumberProperties(argumentDouble));
                if (argumentDouble.hasMin())
                    packetWriter.writeDouble(argumentDouble.getMin());
                if (argumentDouble.hasMax())
                    packetWriter.writeDouble(argumentDouble.getMax());
            });
        } else if (argument instanceof ArgumentFloat) {
            DeclareCommandsPacket.Node argumentNode = simpleArgumentNode(nodes, argument, executable, false);

            ArgumentFloat argumentFloat = (ArgumentFloat) argument;
            argumentNode.parser = "brigadier:float";
            argumentNode.properties = BinaryWriter.makeArray(packetWriter -> {
                packetWriter.writeByte(getNumberProperties(argumentFloat));
                if (argumentFloat.hasMin())
                    packetWriter.writeFloat(argumentFloat.getMin());
                if (argumentFloat.hasMax())
                    packetWriter.writeFloat(argumentFloat.getMax());
            });
        } else if (argument instanceof ArgumentInteger) {
            DeclareCommandsPacket.Node argumentNode = simpleArgumentNode(nodes, argument, executable, false);

            ArgumentInteger argumentInteger = (ArgumentInteger) argument;
            argumentNode.parser = "brigadier:integer";
            argumentNode.properties = BinaryWriter.makeArray(packetWriter -> {
                packetWriter.writeByte(getNumberProperties(argumentInteger));
                if (argumentInteger.hasMin())
                    packetWriter.writeInt(argumentInteger.getMin());
                if (argumentInteger.hasMax())
                    packetWriter.writeInt(argumentInteger.getMax());
            });
        } else if (argument instanceof ArgumentWord) {

            ArgumentWord argumentWord = (ArgumentWord) argument;

            // Add the single word properties + parser
            final Consumer<DeclareCommandsPacket.Node> wordConsumer = node -> {
                node.parser = "brigadier:string";
                node.properties = BinaryWriter.makeArray(packetWriter -> {
                    packetWriter.writeVarInt(0); // Single word
                });
            };

            final boolean hasRestriction = argumentWord.hasRestrictions();
            if (hasRestriction) {
                // Create a node for each restrictions as literal
                for (String restrictionWord : argumentWord.getRestrictions()) {
                    DeclareCommandsPacket.Node argumentNode = new DeclareCommandsPacket.Node();
                    nodes.add(argumentNode);

                    argumentNode.flags = getFlag(NodeType.LITERAL, executable, false, false);
                    argumentNode.name = restrictionWord;
                    wordConsumer.accept(argumentNode);
=======
        storedArgumentsNodes.forEach((argument, argNodes) -> {
            int value = 0;
            for (DeclareCommandsPacket.Node[] n1 : argNodes) {
                for (DeclareCommandsPacket.Node n2 : n1) {
                    value = nodes.indexOf(n2);
>>>>>>> b29217e0
                }
            }
<<<<<<< HEAD
        } else if (argument instanceof ArgumentDynamicWord) {
            DeclareCommandsPacket.Node argumentNode = simpleArgumentNode(nodes, argument, executable, true);

            final SuggestionType suggestionType = ((ArgumentDynamicWord) argument).getSuggestionType();

            argumentNode.parser = "brigadier:string";
            argumentNode.properties = BinaryWriter.makeArray(packetWriter -> {
                packetWriter.writeVarInt(0); // Single word
            });
            argumentNode.suggestionsType = suggestionType.getIdentifier();

        } else if (argument instanceof ArgumentString) {
            DeclareCommandsPacket.Node argumentNode = simpleArgumentNode(nodes, argument, executable, false);

            argumentNode.parser = "brigadier:string";
            argumentNode.properties = BinaryWriter.makeArray(packetWriter -> {
                packetWriter.writeVarInt(1); // Quotable phrase
            });
        } else if (argument instanceof ArgumentStringArray) {
            DeclareCommandsPacket.Node argumentNode = simpleArgumentNode(nodes, argument, executable, false);

            argumentNode.parser = "brigadier:string";
            argumentNode.properties = BinaryWriter.makeArray(packetWriter -> {
                packetWriter.writeVarInt(2); // Greedy phrase
            });
        } else if (argument instanceof ArgumentDynamicStringArray) {
            DeclareCommandsPacket.Node argumentNode = simpleArgumentNode(nodes, argument, executable, true);

            argumentNode.parser = "brigadier:string";
            argumentNode.properties = BinaryWriter.makeArray(packetWriter -> {
                packetWriter.writeVarInt(2); // Greedy phrase
            });
            argumentNode.suggestionsType = "minecraft:ask_server";
        } else if (argument instanceof ArgumentColor) {
            DeclareCommandsPacket.Node argumentNode = simpleArgumentNode(nodes, argument, executable, false);
            argumentNode.parser = "minecraft:color";
        } else if (argument instanceof ArgumentTime) {
            DeclareCommandsPacket.Node argumentNode = simpleArgumentNode(nodes, argument, executable, false);
            argumentNode.parser = "minecraft:time";
        } else if (argument instanceof ArgumentEnchantment) {
            DeclareCommandsPacket.Node argumentNode = simpleArgumentNode(nodes, argument, executable, false);
            argumentNode.parser = "minecraft:item_enchantment";
        } else if (argument instanceof ArgumentParticle) {
            DeclareCommandsPacket.Node argumentNode = simpleArgumentNode(nodes, argument, executable, false);
            argumentNode.parser = "minecraft:particle";
        } else if (argument instanceof ArgumentPotionEffect) {
            DeclareCommandsPacket.Node argumentNode = simpleArgumentNode(nodes, argument, executable, false);
            argumentNode.parser = "minecraft:mob_effect";
        } else if (argument instanceof ArgumentEntityType) {
            DeclareCommandsPacket.Node argumentNode = simpleArgumentNode(nodes, argument, executable, false);
            argumentNode.parser = "minecraft:entity_summon";
        } else if (argument instanceof ArgumentBlockState) {
            DeclareCommandsPacket.Node argumentNode = simpleArgumentNode(nodes, argument, executable, false);
            argumentNode.parser = "minecraft:block_state";
        } else if (argument instanceof ArgumentIntRange) {
            DeclareCommandsPacket.Node argumentNode = simpleArgumentNode(nodes, argument, executable, false);
            argumentNode.parser = "minecraft:int_range";
        } else if (argument instanceof ArgumentFloatRange) {
            DeclareCommandsPacket.Node argumentNode = simpleArgumentNode(nodes, argument, executable, false);
            argumentNode.parser = "minecraft:float_range";
        } else if (argument instanceof ArgumentEntity) {
            ArgumentEntity argumentEntity = (ArgumentEntity) argument;
            DeclareCommandsPacket.Node argumentNode = simpleArgumentNode(nodes, argument, executable, false);
            argumentNode.parser = "minecraft:entity";
            argumentNode.properties = BinaryWriter.makeArray(packetWriter -> {
                byte mask = 0;
                if (argumentEntity.isOnlySingleEntity()) {
                    mask += 1;
                }
                if (argumentEntity.isOnlyPlayers()) {
                    mask += 2;
                }
                packetWriter.writeByte(mask);
            });
        } else if (argument instanceof ArgumentItemStack) {
            DeclareCommandsPacket.Node argumentNode = simpleArgumentNode(nodes, argument, executable, false);
            argumentNode.parser = "minecraft:item_stack";
        } else if (argument instanceof ArgumentNbtCompoundTag) {
            DeclareCommandsPacket.Node argumentNode = simpleArgumentNode(nodes, argument, executable, false);
            argumentNode.parser = "minecraft:nbt_compound_tag";
        } else if (argument instanceof ArgumentNbtTag) {
            DeclareCommandsPacket.Node argumentNode = simpleArgumentNode(nodes, argument, executable, false);
            argumentNode.parser = "minecraft:nbt_tag";
        } else if (argument instanceof ArgumentRelativeBlockPosition) {
            DeclareCommandsPacket.Node argumentNode = simpleArgumentNode(nodes, argument, executable, false);
            argumentNode.parser = "minecraft:block_pos";
        } else if (argument instanceof ArgumentRelativeVec3) {
            DeclareCommandsPacket.Node argumentNode = simpleArgumentNode(nodes, argument, executable, false);
            argumentNode.parser = "minecraft:vec3";
        } else if (argument instanceof ArgumentRelativeVec2) {
            DeclareCommandsPacket.Node argumentNode = simpleArgumentNode(nodes, argument, executable, false);
            argumentNode.parser = "minecraft:vec2";
        }
=======
            argumentIdentityMap.put(argument, value);
        });
>>>>>>> b29217e0

        literalNode.children = ArrayUtils.toArray(cmdChildren);
        return literalNode;

    }

    @NotNull
    private DeclareCommandsPacket.Node createMainNode(@NotNull String name, boolean executable) {
        DeclareCommandsPacket.Node literalNode = new DeclareCommandsPacket.Node();
        literalNode.flags = DeclareCommandsPacket.getFlag(DeclareCommandsPacket.NodeType.LITERAL, executable, false, false);
        literalNode.name = name;

        return literalNode;
    }

    private int addCommandNameNode(@NotNull DeclareCommandsPacket.Node commandNode,
                                   @NotNull IntList rootChildren,
                                   @NotNull List<DeclareCommandsPacket.Node> nodes) {
        final int node = nodes.size();
        rootChildren.add(node);
        nodes.add(commandNode);
        return node;
    }
}<|MERGE_RESOLUTION|>--- conflicted
+++ resolved
@@ -586,198 +586,15 @@
             syntaxesArguments.add(arguments);
         }
 
-<<<<<<< HEAD
-        return literalNode;
-    }
-
-    /**
-     * Converts an argument to a node with the correct brigadier parser.
-     *
-     * @param argument   the argument to convert
-     * @param executable true if this is the last argument, false otherwise
-     * @return the list of nodes that the argument require
-     */
-    @NotNull
-    private List<DeclareCommandsPacket.Node> toNodes(@NotNull Argument<?> argument, boolean executable) {
-        List<DeclareCommandsPacket.Node> nodes = new ArrayList<>();
-
-        // You can uncomment this to test any brigadier parser on the client
-        /*DeclareCommandsPacket.Node testNode = simpleArgumentNode(nodes, argument, executable, false);
-        testNode.parser = "minecraft:block_state";
-
-        if (true) {
-            return nodes;
-        }*/
-
-        if (argument instanceof ArgumentBoolean) {
-            DeclareCommandsPacket.Node argumentNode = simpleArgumentNode(nodes, argument, executable, false);
-
-            argumentNode.parser = "brigadier:bool";
-        } else if (argument instanceof ArgumentDouble) {
-            DeclareCommandsPacket.Node argumentNode = simpleArgumentNode(nodes, argument, executable, false);
-
-            ArgumentDouble argumentDouble = (ArgumentDouble) argument;
-            argumentNode.parser = "brigadier:double";
-            argumentNode.properties = BinaryWriter.makeArray(packetWriter -> {
-                packetWriter.writeByte(getNumberProperties(argumentDouble));
-                if (argumentDouble.hasMin())
-                    packetWriter.writeDouble(argumentDouble.getMin());
-                if (argumentDouble.hasMax())
-                    packetWriter.writeDouble(argumentDouble.getMax());
-            });
-        } else if (argument instanceof ArgumentFloat) {
-            DeclareCommandsPacket.Node argumentNode = simpleArgumentNode(nodes, argument, executable, false);
-
-            ArgumentFloat argumentFloat = (ArgumentFloat) argument;
-            argumentNode.parser = "brigadier:float";
-            argumentNode.properties = BinaryWriter.makeArray(packetWriter -> {
-                packetWriter.writeByte(getNumberProperties(argumentFloat));
-                if (argumentFloat.hasMin())
-                    packetWriter.writeFloat(argumentFloat.getMin());
-                if (argumentFloat.hasMax())
-                    packetWriter.writeFloat(argumentFloat.getMax());
-            });
-        } else if (argument instanceof ArgumentInteger) {
-            DeclareCommandsPacket.Node argumentNode = simpleArgumentNode(nodes, argument, executable, false);
-
-            ArgumentInteger argumentInteger = (ArgumentInteger) argument;
-            argumentNode.parser = "brigadier:integer";
-            argumentNode.properties = BinaryWriter.makeArray(packetWriter -> {
-                packetWriter.writeByte(getNumberProperties(argumentInteger));
-                if (argumentInteger.hasMin())
-                    packetWriter.writeInt(argumentInteger.getMin());
-                if (argumentInteger.hasMax())
-                    packetWriter.writeInt(argumentInteger.getMax());
-            });
-        } else if (argument instanceof ArgumentWord) {
-
-            ArgumentWord argumentWord = (ArgumentWord) argument;
-
-            // Add the single word properties + parser
-            final Consumer<DeclareCommandsPacket.Node> wordConsumer = node -> {
-                node.parser = "brigadier:string";
-                node.properties = BinaryWriter.makeArray(packetWriter -> {
-                    packetWriter.writeVarInt(0); // Single word
-                });
-            };
-
-            final boolean hasRestriction = argumentWord.hasRestrictions();
-            if (hasRestriction) {
-                // Create a node for each restrictions as literal
-                for (String restrictionWord : argumentWord.getRestrictions()) {
-                    DeclareCommandsPacket.Node argumentNode = new DeclareCommandsPacket.Node();
-                    nodes.add(argumentNode);
-
-                    argumentNode.flags = getFlag(NodeType.LITERAL, executable, false, false);
-                    argumentNode.name = restrictionWord;
-                    wordConsumer.accept(argumentNode);
-=======
         storedArgumentsNodes.forEach((argument, argNodes) -> {
             int value = 0;
             for (DeclareCommandsPacket.Node[] n1 : argNodes) {
                 for (DeclareCommandsPacket.Node n2 : n1) {
                     value = nodes.indexOf(n2);
->>>>>>> b29217e0
                 }
             }
-<<<<<<< HEAD
-        } else if (argument instanceof ArgumentDynamicWord) {
-            DeclareCommandsPacket.Node argumentNode = simpleArgumentNode(nodes, argument, executable, true);
-
-            final SuggestionType suggestionType = ((ArgumentDynamicWord) argument).getSuggestionType();
-
-            argumentNode.parser = "brigadier:string";
-            argumentNode.properties = BinaryWriter.makeArray(packetWriter -> {
-                packetWriter.writeVarInt(0); // Single word
-            });
-            argumentNode.suggestionsType = suggestionType.getIdentifier();
-
-        } else if (argument instanceof ArgumentString) {
-            DeclareCommandsPacket.Node argumentNode = simpleArgumentNode(nodes, argument, executable, false);
-
-            argumentNode.parser = "brigadier:string";
-            argumentNode.properties = BinaryWriter.makeArray(packetWriter -> {
-                packetWriter.writeVarInt(1); // Quotable phrase
-            });
-        } else if (argument instanceof ArgumentStringArray) {
-            DeclareCommandsPacket.Node argumentNode = simpleArgumentNode(nodes, argument, executable, false);
-
-            argumentNode.parser = "brigadier:string";
-            argumentNode.properties = BinaryWriter.makeArray(packetWriter -> {
-                packetWriter.writeVarInt(2); // Greedy phrase
-            });
-        } else if (argument instanceof ArgumentDynamicStringArray) {
-            DeclareCommandsPacket.Node argumentNode = simpleArgumentNode(nodes, argument, executable, true);
-
-            argumentNode.parser = "brigadier:string";
-            argumentNode.properties = BinaryWriter.makeArray(packetWriter -> {
-                packetWriter.writeVarInt(2); // Greedy phrase
-            });
-            argumentNode.suggestionsType = "minecraft:ask_server";
-        } else if (argument instanceof ArgumentColor) {
-            DeclareCommandsPacket.Node argumentNode = simpleArgumentNode(nodes, argument, executable, false);
-            argumentNode.parser = "minecraft:color";
-        } else if (argument instanceof ArgumentTime) {
-            DeclareCommandsPacket.Node argumentNode = simpleArgumentNode(nodes, argument, executable, false);
-            argumentNode.parser = "minecraft:time";
-        } else if (argument instanceof ArgumentEnchantment) {
-            DeclareCommandsPacket.Node argumentNode = simpleArgumentNode(nodes, argument, executable, false);
-            argumentNode.parser = "minecraft:item_enchantment";
-        } else if (argument instanceof ArgumentParticle) {
-            DeclareCommandsPacket.Node argumentNode = simpleArgumentNode(nodes, argument, executable, false);
-            argumentNode.parser = "minecraft:particle";
-        } else if (argument instanceof ArgumentPotionEffect) {
-            DeclareCommandsPacket.Node argumentNode = simpleArgumentNode(nodes, argument, executable, false);
-            argumentNode.parser = "minecraft:mob_effect";
-        } else if (argument instanceof ArgumentEntityType) {
-            DeclareCommandsPacket.Node argumentNode = simpleArgumentNode(nodes, argument, executable, false);
-            argumentNode.parser = "minecraft:entity_summon";
-        } else if (argument instanceof ArgumentBlockState) {
-            DeclareCommandsPacket.Node argumentNode = simpleArgumentNode(nodes, argument, executable, false);
-            argumentNode.parser = "minecraft:block_state";
-        } else if (argument instanceof ArgumentIntRange) {
-            DeclareCommandsPacket.Node argumentNode = simpleArgumentNode(nodes, argument, executable, false);
-            argumentNode.parser = "minecraft:int_range";
-        } else if (argument instanceof ArgumentFloatRange) {
-            DeclareCommandsPacket.Node argumentNode = simpleArgumentNode(nodes, argument, executable, false);
-            argumentNode.parser = "minecraft:float_range";
-        } else if (argument instanceof ArgumentEntity) {
-            ArgumentEntity argumentEntity = (ArgumentEntity) argument;
-            DeclareCommandsPacket.Node argumentNode = simpleArgumentNode(nodes, argument, executable, false);
-            argumentNode.parser = "minecraft:entity";
-            argumentNode.properties = BinaryWriter.makeArray(packetWriter -> {
-                byte mask = 0;
-                if (argumentEntity.isOnlySingleEntity()) {
-                    mask += 1;
-                }
-                if (argumentEntity.isOnlyPlayers()) {
-                    mask += 2;
-                }
-                packetWriter.writeByte(mask);
-            });
-        } else if (argument instanceof ArgumentItemStack) {
-            DeclareCommandsPacket.Node argumentNode = simpleArgumentNode(nodes, argument, executable, false);
-            argumentNode.parser = "minecraft:item_stack";
-        } else if (argument instanceof ArgumentNbtCompoundTag) {
-            DeclareCommandsPacket.Node argumentNode = simpleArgumentNode(nodes, argument, executable, false);
-            argumentNode.parser = "minecraft:nbt_compound_tag";
-        } else if (argument instanceof ArgumentNbtTag) {
-            DeclareCommandsPacket.Node argumentNode = simpleArgumentNode(nodes, argument, executable, false);
-            argumentNode.parser = "minecraft:nbt_tag";
-        } else if (argument instanceof ArgumentRelativeBlockPosition) {
-            DeclareCommandsPacket.Node argumentNode = simpleArgumentNode(nodes, argument, executable, false);
-            argumentNode.parser = "minecraft:block_pos";
-        } else if (argument instanceof ArgumentRelativeVec3) {
-            DeclareCommandsPacket.Node argumentNode = simpleArgumentNode(nodes, argument, executable, false);
-            argumentNode.parser = "minecraft:vec3";
-        } else if (argument instanceof ArgumentRelativeVec2) {
-            DeclareCommandsPacket.Node argumentNode = simpleArgumentNode(nodes, argument, executable, false);
-            argumentNode.parser = "minecraft:vec2";
-        }
-=======
             argumentIdentityMap.put(argument, value);
         });
->>>>>>> b29217e0
 
         literalNode.children = ArrayUtils.toArray(cmdChildren);
         return literalNode;
