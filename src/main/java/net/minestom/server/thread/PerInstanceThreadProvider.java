package net.minestom.server.thread;

import it.unimi.dsi.fastutil.longs.LongArraySet;
import it.unimi.dsi.fastutil.longs.LongSet;
import net.minestom.server.instance.Instance;
import net.minestom.server.utils.chunk.ChunkUtils;

import java.util.ArrayList;
import java.util.HashMap;
import java.util.Map;
import java.util.concurrent.Future;

/**
 * Separate work between instance (1 instance = 1 thread execution)
 */
public class PerInstanceThreadProvider extends ThreadProvider {

    private Map<Instance, LongSet> instanceChunkMap = new HashMap<>();

    @Override
    public void onChunkLoad(Instance instance, int chunkX, int chunkZ) {
        // Add the loaded chunk to the instance chunks list
        LongSet chunkCoordinates = getChunkCoordinates(instance);
        final long index = ChunkUtils.getChunkIndex(chunkX, chunkZ);
        chunkCoordinates.add(index);
    }

    @Override
    public void onChunkUnload(Instance instance, int chunkX, int chunkZ) {
        LongSet chunkCoordinates = getChunkCoordinates(instance);
        final long index = ChunkUtils.getChunkIndex(chunkX, chunkZ);
        // Remove the unloaded chunk from the instance list
        chunkCoordinates.remove(index);

    }

    @Override
<<<<<<< HEAD
    public ArrayList<Future<?>> update(long time) {
        ArrayList<Future<?>> futures = new ArrayList<>();

        for (Map.Entry<Instance, LongSet> entry : instanceChunkMap.entrySet()) {
            final Instance instance = entry.getKey();
            final LongSet chunkIndexes = entry.getValue();

            futures.add(pool.submit(() -> {
                updateInstance(instance, time);

                for (long chunkIndex : chunkIndexes) {
                    final int[] chunkCoordinates = ChunkUtils.getChunkCoord(chunkIndex);
                    final Chunk chunk = instance.getChunk(chunkCoordinates[0], chunkCoordinates[1]);
                    if (!ChunkUtils.isLoaded(chunk))
                        continue;

                    updateChunk(instance, chunk, time);

                    updateEntities(instance, chunk, time);

                }
            }));
        }
        return futures;
=======
    public void update(long time) {
        instanceChunkMap.forEach((instance, chunkIndexes) -> {
            pool.execute(() -> {
                // Tick instance
                updateInstance(instance, time);
                // Tick chunks
                chunkIndexes.forEach((long chunkIndex) -> processChunkTick(instance, chunkIndex, time));
            });
        });
>>>>>>> 0d4689a3
    }

    private LongSet getChunkCoordinates(Instance instance) {
        return instanceChunkMap.computeIfAbsent(instance, inst -> new LongArraySet());
    }

}<|MERGE_RESOLUTION|>--- conflicted
+++ resolved
@@ -15,66 +15,43 @@
  */
 public class PerInstanceThreadProvider extends ThreadProvider {
 
-    private Map<Instance, LongSet> instanceChunkMap = new HashMap<>();
+	private Map<Instance, LongSet> instanceChunkMap = new HashMap<>();
 
-    @Override
-    public void onChunkLoad(Instance instance, int chunkX, int chunkZ) {
-        // Add the loaded chunk to the instance chunks list
-        LongSet chunkCoordinates = getChunkCoordinates(instance);
-        final long index = ChunkUtils.getChunkIndex(chunkX, chunkZ);
-        chunkCoordinates.add(index);
-    }
+	@Override
+	public void onChunkLoad(Instance instance, int chunkX, int chunkZ) {
+		// Add the loaded chunk to the instance chunks list
+		LongSet chunkCoordinates = getChunkCoordinates(instance);
+		final long index = ChunkUtils.getChunkIndex(chunkX, chunkZ);
+		chunkCoordinates.add(index);
+	}
 
-    @Override
-    public void onChunkUnload(Instance instance, int chunkX, int chunkZ) {
-        LongSet chunkCoordinates = getChunkCoordinates(instance);
-        final long index = ChunkUtils.getChunkIndex(chunkX, chunkZ);
-        // Remove the unloaded chunk from the instance list
-        chunkCoordinates.remove(index);
+	@Override
+	public void onChunkUnload(Instance instance, int chunkX, int chunkZ) {
+		LongSet chunkCoordinates = getChunkCoordinates(instance);
+		final long index = ChunkUtils.getChunkIndex(chunkX, chunkZ);
+		// Remove the unloaded chunk from the instance list
+		chunkCoordinates.remove(index);
 
-    }
+	}
 
-    @Override
-<<<<<<< HEAD
-    public ArrayList<Future<?>> update(long time) {
-        ArrayList<Future<?>> futures = new ArrayList<>();
+	@Override
+	public ArrayList<Future<?>> update(long time) {
+		ArrayList<Future<?>> futures = new ArrayList<>();
 
-        for (Map.Entry<Instance, LongSet> entry : instanceChunkMap.entrySet()) {
-            final Instance instance = entry.getKey();
-            final LongSet chunkIndexes = entry.getValue();
+		instanceChunkMap.forEach((instance, chunkIndexes) -> {
 
-            futures.add(pool.submit(() -> {
-                updateInstance(instance, time);
+			futures.add(pool.submit(() -> {
+				// Tick instance
+				updateInstance(instance, time);
+				// Tick chunks
+				chunkIndexes.forEach((long chunkIndex) -> processChunkTick(instance, chunkIndex, time));
+			});
+		});
+		return futures;
+	}
 
-                for (long chunkIndex : chunkIndexes) {
-                    final int[] chunkCoordinates = ChunkUtils.getChunkCoord(chunkIndex);
-                    final Chunk chunk = instance.getChunk(chunkCoordinates[0], chunkCoordinates[1]);
-                    if (!ChunkUtils.isLoaded(chunk))
-                        continue;
-
-                    updateChunk(instance, chunk, time);
-
-                    updateEntities(instance, chunk, time);
-
-                }
-            }));
-        }
-        return futures;
-=======
-    public void update(long time) {
-        instanceChunkMap.forEach((instance, chunkIndexes) -> {
-            pool.execute(() -> {
-                // Tick instance
-                updateInstance(instance, time);
-                // Tick chunks
-                chunkIndexes.forEach((long chunkIndex) -> processChunkTick(instance, chunkIndex, time));
-            });
-        });
->>>>>>> 0d4689a3
-    }
-
-    private LongSet getChunkCoordinates(Instance instance) {
-        return instanceChunkMap.computeIfAbsent(instance, inst -> new LongArraySet());
-    }
+	private LongSet getChunkCoordinates(Instance instance) {
+		return instanceChunkMap.computeIfAbsent(instance, inst -> new LongArraySet());
+	}
 
 }