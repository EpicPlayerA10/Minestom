package net.minestom.server.utils.binary;

import io.netty.buffer.ByteBuf;
import io.netty.buffer.Unpooled;
import net.kyori.adventure.text.Component;
import net.kyori.adventure.text.serializer.gson.GsonComponentSerializer;
import net.minestom.server.chat.JsonMessage;
import net.minestom.server.item.ItemStack;
import net.minestom.server.utils.BlockPosition;
import net.minestom.server.utils.NBTUtils;
import net.minestom.server.utils.SerializerUtils;
import net.minestom.server.utils.Utils;
import net.minestom.server.utils.validate.Check;
import org.jetbrains.annotations.NotNull;
import org.jglrxavpok.hephaistos.nbt.NBT;
import org.jglrxavpok.hephaistos.nbt.NBTException;
import org.jglrxavpok.hephaistos.nbt.NBTReader;

import java.io.IOException;
import java.io.InputStream;
import java.nio.charset.StandardCharsets;
import java.util.UUID;
import java.util.function.BiConsumer;
import java.util.function.Supplier;

/**
 * Class used to read from a byte array.
 * <p>
 * WARNING: not thread-safe.
 */
public class BinaryReader extends InputStream {

    private final ByteBuf buffer;
    private final NBTReader nbtReader = new NBTReader(this, false);

    public BinaryReader(@NotNull ByteBuf buffer) {
        this.buffer = buffer;
    }

    public BinaryReader(byte[] bytes) {
        this(Unpooled.wrappedBuffer(bytes));
    }

    public int readVarInt() {
        return Utils.readVarInt(buffer);
    }

    public long readVarLong() {
        return Utils.readVarLong(buffer);
    }

    public boolean readBoolean() {
        return buffer.readBoolean();
    }

    public byte readByte() {
        return buffer.readByte();
    }

    public short readShort() {
        return buffer.readShort();
    }

    public char readChar() {
        return buffer.readChar();
    }

    public int readUnsignedShort() {
        return buffer.readUnsignedShort();
    }

    /**
     * Same as readInt
     */
    public int readInteger() {
        return buffer.readInt();
    }

    /**
     * Same as readInteger, created for parity with BinaryWriter
     */
    public int readInt() {
        return buffer.readInt();
    }

    public long readLong() {
        return buffer.readLong();
    }

    public float readFloat() {
        return buffer.readFloat();
    }

    public double readDouble() {
        return buffer.readDouble();
    }

    /**
     * Reads a string size by a var-int.
     * <p>
     * If the string length is higher than {@code maxLength},
     * the code throws an exception and the string bytes are not read.
     *
     * @param maxLength the max length of the string
     * @return the string
     * @throws IllegalStateException if the string length is higher than {@code maxLength}
     */
    public String readSizedString(int maxLength) {
        final int length = readVarInt();
        Check.stateCondition(length > maxLength,
                "String length ({0}) was higher than the max length of {1}", length, maxLength);
        return buffer.readCharSequence(length, StandardCharsets.UTF_8).toString();
    }

    public byte[] readBytes(int length) {
        ByteBuf buf = buffer.readBytes(length);
        byte[] bytes = new byte[buf.readableBytes()];
        buf.readBytes(bytes);
        buf.release();
        return bytes;
    }

    public String[] readSizedStringArray(int maxLength) {
        final int size = readVarInt();
        String[] strings = new String[size];
        for (int i = 0; i < size; i++) {
            strings[i] = readSizedString(maxLength);
        }
        return strings;
    }

    public int[] readVarIntArray() {
        final int size = readVarInt();
        int[] array = new int[size];
        for (int i = 0; i < size; i++) {
            array[i] = readVarInt();
        }
        return array;
    }

    /**
     * @deprecated Use {@link #readRemainingBytes()} (same semantics, but more consistent naming)
     */
    @Deprecated
    public byte[] getRemainingBytes() {
        return readRemainingBytes();
    }

    public byte[] readRemainingBytes() {
        return readBytes(buffer.readableBytes());
    }

    public BlockPosition readBlockPosition() {
        final long value = buffer.readLong();
        return SerializerUtils.longToBlockPosition(value);
    }

    public UUID readUuid() {
        final long most = readLong();
        final long least = readLong();
        return new UUID(most, least);
    }

    /**
     * Tries to read an {@link ItemStack}.
     *
     * @return the read item
     * @throws NullPointerException if the item could not get read
     */
    public ItemStack readItemStack() {
        final ItemStack itemStack = NBTUtils.readItemStack(this);
        Check.notNull(itemStack, "#readSlot returned null, probably because the buffer was corrupted");
        return itemStack;
    }

    /**
<<<<<<< HEAD
     * Same as readItemStack
     */
    @Deprecated
    public ItemStack readSlot() {
        return readItemStack();
    }

=======
     * Use {@link #readComponent(int)}
     */
    @Deprecated
>>>>>>> b29217e0
    public JsonMessage readJsonMessage(int maxLength) {
        final String jsonObject = readSizedString(maxLength);
        return new JsonMessage.RawJsonMessage(jsonObject);
    }

    public Component readComponent(int maxLength) {
        final String jsonObject = readSizedString(maxLength);
        return GsonComponentSerializer.gson().deserialize(jsonObject);
    }

    public ByteBuf getBuffer() {
        return buffer;
    }

    @Override
    public int read() {
        return readByte() & 0xFF;
    }

    @Override
    public int available() {
        return buffer.readableBytes();
    }

    public NBT readTag() throws IOException, NBTException {
        return nbtReader.read();
    }

    /**
     * Records the current position, runs the given Runnable, and then returns the bytes between the position before
     * running the runnable and the position after.
     * Can be used to extract a subsection of this reader's buffer with complex data
     * @param extractor the extraction code, simply call the reader's read* methods here.
     */
    public byte[] extractBytes(Runnable extractor) {
        int startingPosition = getBuffer().readerIndex();
        extractor.run();
        int endingPosition = getBuffer().readerIndex();
        byte[] output = new byte[endingPosition-startingPosition];
        getBuffer().getBytes(startingPosition, output);
        return output;
    }
}<|MERGE_RESOLUTION|>--- conflicted
+++ resolved
@@ -174,7 +174,6 @@
     }
 
     /**
-<<<<<<< HEAD
      * Same as readItemStack
      */
     @Deprecated
@@ -182,11 +181,10 @@
         return readItemStack();
     }
 
-=======
+    /**
      * Use {@link #readComponent(int)}
      */
     @Deprecated
->>>>>>> b29217e0
     public JsonMessage readJsonMessage(int maxLength) {
         final String jsonObject = readSizedString(maxLength);
         return new JsonMessage.RawJsonMessage(jsonObject);
