package net.minestom.server.entity;

import net.kyori.text.Component;
import net.kyori.text.TextComponent;
import net.minestom.server.MinecraftServer;
import net.minestom.server.attribute.Attribute;
import net.minestom.server.bossbar.BossBar;
import net.minestom.server.chat.Chat;
import net.minestom.server.collision.BoundingBox;
import net.minestom.server.command.CommandManager;
import net.minestom.server.command.CommandSender;
import net.minestom.server.effects.Effects;
import net.minestom.server.entity.damage.DamageType;
import net.minestom.server.entity.vehicle.PlayerVehicleInformation;
import net.minestom.server.event.inventory.InventoryOpenEvent;
import net.minestom.server.event.item.ItemDropEvent;
import net.minestom.server.event.item.ItemUpdateStateEvent;
import net.minestom.server.event.item.PickupExperienceEvent;
import net.minestom.server.event.player.*;
import net.minestom.server.instance.Chunk;
import net.minestom.server.instance.Instance;
import net.minestom.server.instance.block.CustomBlock;
import net.minestom.server.inventory.Inventory;
import net.minestom.server.inventory.PlayerInventory;
import net.minestom.server.item.ItemStack;
import net.minestom.server.item.Material;
import net.minestom.server.network.packet.PacketWriter;
import net.minestom.server.network.packet.client.ClientPlayPacket;
import net.minestom.server.network.packet.server.ServerPacket;
import net.minestom.server.network.packet.server.login.JoinGamePacket;
import net.minestom.server.network.packet.server.play.*;
import net.minestom.server.network.player.PlayerConnection;
import net.minestom.server.recipe.Recipe;
import net.minestom.server.recipe.RecipeManager;
import net.minestom.server.resourcepack.ResourcePack;
import net.minestom.server.scoreboard.BelowNameScoreboard;
import net.minestom.server.scoreboard.Team;
import net.minestom.server.sound.Sound;
import net.minestom.server.sound.SoundCategory;
import net.minestom.server.stat.PlayerStatistic;
import net.minestom.server.timer.TaskRunnable;
import net.minestom.server.utils.ArrayUtils;
import net.minestom.server.utils.BlockPosition;
import net.minestom.server.utils.MathUtils;
import net.minestom.server.utils.Position;
import net.minestom.server.utils.chunk.ChunkUtils;
import net.minestom.server.utils.time.TimeUnit;
import net.minestom.server.utils.time.UpdateOption;
import net.minestom.server.utils.validate.Check;
import net.minestom.server.world.Dimension;
import net.minestom.server.world.LevelType;

import java.util.*;
import java.util.concurrent.ConcurrentLinkedQueue;
import java.util.concurrent.CopyOnWriteArraySet;
import java.util.concurrent.atomic.AtomicInteger;
import java.util.function.Consumer;

public class Player extends LivingEntity implements CommandSender {

	private long lastKeepAlive;
	private boolean answerKeepAlive;

	private String username;
	protected PlayerConnection playerConnection;
	private ConcurrentLinkedQueue<ClientPlayPacket> packets = new ConcurrentLinkedQueue<>();

	private int latency;
	private String displayName;
	private PlayerSkin skin;

	private Dimension dimension;
	private GameMode gameMode;
	private LevelType levelType;
	private int teleportId = 0;

	protected boolean onGround;

	protected Set<Entity> viewableEntities = new CopyOnWriteArraySet<>();
	protected Set<Chunk> viewableChunks = new CopyOnWriteArraySet<>();

	private PlayerSettings settings;
	private float exp;
	private int level;
	private PlayerInventory inventory;
	private short heldSlot;
	private Inventory openInventory;

	private Position respawnPoint;

	private float additionalHearts;
	private int food;
	private float foodSaturation;
	private long startEatingTime;
	private long defaultEatingTime = 1000L;
	private long eatingTime;
	private boolean isEating;

<<<<<<< HEAD
	// Game state (https://wiki.vg/Protocol#Change_Game_State)
	private boolean enableRespawnScreen;

	// CustomBlock break delay
	private CustomBlock targetCustomBlock;
	private BlockPosition targetBlockPosition;
	private long targetBlockTime;
	private byte targetLastStage;
	private int blockBreakTime;

	private Set<BossBar> bossBars = new CopyOnWriteArraySet<>();
	private Team team;
	private BelowNameScoreboard belowNameScoreboard;

	/**
	 * Last damage source to hit this player, used to display the death message.
	 */
	private DamageType lastDamageSource;

	private int permissionLevel;

	private boolean reducedDebugScreenInformation;

	// Abilities
	private boolean invulnerable;
	private boolean flying;
	private boolean allowFlying;
	private boolean instantBreak;
	private float flyingSpeed = 0.05f;
	private float fieldViewModifier = 0.1f;

	// Statistics
	private Map<PlayerStatistic, Integer> statisticValueMap = new Hashtable<>();

	// Vehicle
	private PlayerVehicleInformation vehicleInformation = new PlayerVehicleInformation();

	// Tick related
	private final PlayerTickEvent playerTickEvent = new PlayerTickEvent(this);

	public Player(UUID uuid, String username, PlayerConnection playerConnection) {
		super(EntityType.PLAYER);
		this.uuid = uuid; // Override Entity#uuid defined in the constructor
		this.username = username;
		this.playerConnection = playerConnection;

		setBoundingBox(0.69f, 1.8f, 0.69f);

		setRespawnPoint(new Position(0, 0, 0));

		this.settings = new PlayerSettings();
		this.inventory = new PlayerInventory(this);

		setCanPickupItem(true); // By default

		// Allow the server to send the next keep alive packet
		refreshAnswerKeepAlive(true);

		this.gameMode = GameMode.SURVIVAL;
		this.dimension = Dimension.OVERWORLD;
		this.levelType = LevelType.FLAT;
		refreshPosition(0, 0, 0);

		// FakePlayer init its connection there
		playerConnectionInit();

		MinecraftServer.getEntityManager().addWaitingPlayer(this);
	}

	/**
	 * Used when the player is created
	 * Init the player and spawn him
	 */
	protected void init() {

		// Init player (register events)
		for (Consumer<Player> playerInitialization : MinecraftServer.getConnectionManager().getPlayerInitializations()) {
			playerInitialization.accept(this);
		}

		// TODO complete login sequence with optionals packets
		JoinGamePacket joinGamePacket = new JoinGamePacket();
		joinGamePacket.entityId = getEntityId();
		joinGamePacket.gameMode = gameMode;
		joinGamePacket.dimension = dimension;
		joinGamePacket.maxPlayers = 0; // Unused
		joinGamePacket.levelType = levelType;
		joinGamePacket.viewDistance = MinecraftServer.CHUNK_VIEW_DISTANCE;
		joinGamePacket.reducedDebugInfo = false;
		playerConnection.sendPacket(joinGamePacket);

		// TODO minecraft:brand plugin message

		ServerDifficultyPacket serverDifficultyPacket = new ServerDifficultyPacket();
		serverDifficultyPacket.difficulty = MinecraftServer.getDifficulty();
		serverDifficultyPacket.locked = true;
		playerConnection.sendPacket(serverDifficultyPacket);

		SpawnPositionPacket spawnPositionPacket = new SpawnPositionPacket();
		spawnPositionPacket.x = 0;
		spawnPositionPacket.y = 0;
		spawnPositionPacket.z = 0;
		playerConnection.sendPacket(spawnPositionPacket);

		// Add player to list with spawning skin
		PlayerSkinInitEvent skinInitEvent = new PlayerSkinInitEvent(this);
		callEvent(PlayerSkinInitEvent.class, skinInitEvent);
		this.skin = skinInitEvent.getSkin();
		playerConnection.sendPacket(getAddPlayerToList());

		// Commands start
		{
			CommandManager commandManager = MinecraftServer.getCommandManager();
			DeclareCommandsPacket declareCommandsPacket = commandManager.createDeclareCommandsPacket(this);

			playerConnection.sendPacket(declareCommandsPacket);
		}
		// Commands end


		// Recipes start
		{
			RecipeManager recipeManager = MinecraftServer.getRecipeManager();
			DeclareRecipesPacket declareRecipesPacket = recipeManager.getDeclareRecipesPacket();
			if (declareRecipesPacket.recipes != null) {
				playerConnection.sendPacket(declareRecipesPacket);
			}

			List<String> recipesIdentifier = new ArrayList<>();
			for (Recipe recipe : recipeManager.getRecipes()) {
				if (!recipe.shouldShow(this))
					continue;

				recipesIdentifier.add(recipe.getRecipeId());
			}
			if (!recipesIdentifier.isEmpty()) {
				String[] identifiers = recipesIdentifier.toArray(new String[0]);
				UnlockRecipesPacket unlockRecipesPacket = new UnlockRecipesPacket();
				unlockRecipesPacket.mode = 0;
				unlockRecipesPacket.recipesId = identifiers;
				unlockRecipesPacket.initRecipesId = identifiers;
				playerConnection.sendPacket(unlockRecipesPacket);
			}
		}
		// Recipes end

		// Some client update
		playerConnection.sendPacket(getPropertiesPacket()); // Send default properties
		refreshHealth(); // Heal and send health packet
		refreshAbilities(); // Send abilities packet
		getInventory().update();
	}

	/**
	 * Used to initialize the player connection
	 */
	protected void playerConnectionInit() {
		this.playerConnection.setPlayer(this);
	}

	@Override
	public boolean damage(DamageType type, float value) {
		if (isInvulnerable())
			return false;

		// Compute final heart based on health and additional hearts
		boolean result = super.damage(type, value);
		if (result) {
			lastDamageSource = type;
		}
		return result;
	}

	@Override
	public void update(long time) {
		// Flush all pending packets
		playerConnection.flush();

		// Process received packets
		ClientPlayPacket packet;
		while ((packet = packets.poll()) != null) {
			packet.process(this);
		}

		super.update(time); // Super update (item pickup/fire management)

		// Target block stage
		if (targetCustomBlock != null) {
			final byte animationCount = 10;
			long since = time - targetBlockTime;
			byte stage = (byte) (since / (blockBreakTime / animationCount));
			stage = MathUtils.setBetween(stage, (byte) -1, animationCount);
			if (stage != targetLastStage) {
				sendBlockBreakAnimation(targetBlockPosition, stage);
			}
			this.targetLastStage = stage;
			if (stage > 9) {
				instance.breakBlock(this, targetBlockPosition);
				resetTargetBlock();
			}
		}

		// Experience orb pickup
		Chunk chunk = instance.getChunkAt(getPosition()); // TODO check surrounding chunks
		Set<Entity> entities = instance.getChunkEntities(chunk);
		for (Entity entity : entities) {
			if (entity instanceof ExperienceOrb) {
				ExperienceOrb experienceOrb = (ExperienceOrb) entity;
				BoundingBox itemBoundingBox = experienceOrb.getBoundingBox();
				if (expandedBoundingBox.intersect(itemBoundingBox)) {
					synchronized (experienceOrb) {
						if (experienceOrb.shouldRemove() || experienceOrb.isRemoveScheduled())
							continue;
						PickupExperienceEvent pickupExperienceEvent = new PickupExperienceEvent(experienceOrb);
						callCancellableEvent(PickupExperienceEvent.class, pickupExperienceEvent, () -> {
							short experienceCount = pickupExperienceEvent.getExperienceCount(); // TODO give to player
							entity.remove();
						});
					}
				}
			}
		}

		// Eating animation
		if (isEating()) {
			if (time - startEatingTime >= eatingTime) {
				refreshEating(false);

				triggerStatus((byte) 9); // Mark item use as finished
				ItemUpdateStateEvent itemUpdateStateEvent = callItemUpdateStateEvent(true);

				// Refresh hand
				boolean isOffHand = itemUpdateStateEvent.getHand() == Player.Hand.OFF;
				refreshActiveHand(false, isOffHand, false);

				ItemStack foodItem = itemUpdateStateEvent.getItemStack();
				boolean isFood = foodItem.getMaterial().isFood();

				if (isFood) {
					PlayerEatEvent playerEatEvent = new PlayerEatEvent(this, foodItem);
					callEvent(PlayerEatEvent.class, playerEatEvent);
				}
			}
		}

		// Tick event
		callEvent(PlayerTickEvent.class, playerTickEvent);

		// Multiplayer sync
		final boolean positionChanged = position.getX() != lastX || position.getY() != lastY || position.getZ() != lastZ;
		final boolean viewChanged = position.getYaw() != lastYaw || position.getPitch() != lastPitch;
		if (!getViewers().isEmpty() && (positionChanged || viewChanged)) {
			ServerPacket updatePacket = null;
			ServerPacket optionalUpdatePacket = null;
			if (positionChanged && viewChanged) {
				EntityPositionAndRotationPacket entityPositionAndRotationPacket = new EntityPositionAndRotationPacket();
				entityPositionAndRotationPacket.entityId = getEntityId();
				entityPositionAndRotationPacket.deltaX = (short) ((position.getX() * 32 - lastX * 32) * 128);
				entityPositionAndRotationPacket.deltaY = (short) ((position.getY() * 32 - lastY * 32) * 128);
				entityPositionAndRotationPacket.deltaZ = (short) ((position.getZ() * 32 - lastZ * 32) * 128);
				entityPositionAndRotationPacket.yaw = position.getYaw();
				entityPositionAndRotationPacket.pitch = position.getPitch();
				entityPositionAndRotationPacket.onGround = onGround;

				lastX = position.getX();
				lastY = position.getY();
				lastZ = position.getZ();
				lastYaw = position.getYaw();
				lastPitch = position.getPitch();
				updatePacket = entityPositionAndRotationPacket;
			} else if (positionChanged) {
				EntityPositionPacket entityPositionPacket = new EntityPositionPacket();
				entityPositionPacket.entityId = getEntityId();
				entityPositionPacket.deltaX = (short) ((position.getX() * 32 - lastX * 32) * 128);
				entityPositionPacket.deltaY = (short) ((position.getY() * 32 - lastY * 32) * 128);
				entityPositionPacket.deltaZ = (short) ((position.getZ() * 32 - lastZ * 32) * 128);
				entityPositionPacket.onGround = onGround;
				lastX = position.getX();
				lastY = position.getY();
				lastZ = position.getZ();
				updatePacket = entityPositionPacket;
			} else if (viewChanged) {
				EntityRotationPacket entityRotationPacket = new EntityRotationPacket();
				entityRotationPacket.entityId = getEntityId();
				entityRotationPacket.yaw = position.getYaw();
				entityRotationPacket.pitch = position.getPitch();
				entityRotationPacket.onGround = onGround;

				lastYaw = position.getYaw();
				lastPitch = position.getPitch();
				updatePacket = entityRotationPacket;
			}

			if (viewChanged) {
				EntityHeadLookPacket entityHeadLookPacket = new EntityHeadLookPacket();
				entityHeadLookPacket.entityId = getEntityId();
				entityHeadLookPacket.yaw = position.getYaw();
				optionalUpdatePacket = entityHeadLookPacket;
			}

			if (updatePacket != null) {
				if (optionalUpdatePacket != null) {
					sendPacketsToViewers(updatePacket, optionalUpdatePacket);
				} else {
					sendPacketToViewers(updatePacket);
				}
			}
		}

	}

	@Override
	public void kill() {
		if (!isDead()) {
			// send death message to player
			Component deathMessage;
			if (lastDamageSource != null) {
				deathMessage = lastDamageSource.buildDeathScreenMessage(this);
			} else { // may happen if killed by the server without applying damage
				deathMessage = TextComponent.of("Killed by poor programming.");
			}
			CombatEventPacket deathPacket = CombatEventPacket.death(this, Optional.empty(), deathMessage);
			playerConnection.sendPacket(deathPacket);

			// send death message to chat
			Component chatMessage;
			if (lastDamageSource != null) {
				chatMessage = lastDamageSource.buildChatMessage(this);
			} else { // may happen if killed by the server without applying damage
				chatMessage = TextComponent.of(getUsername() + " was killed by poor programming.");
			}
			MinecraftServer.getConnectionManager().getOnlinePlayers().forEach(player -> {
				player.sendMessage(chatMessage);
			});
		}
		super.kill();
	}

	/**
	 * Respawn the player by sending a {@link RespawnPacket} to the player and teleporting him
	 * to {@link #getRespawnPoint()}. It also reset fire and his health
	 */
	public void respawn() {
		if (!isDead())
			return;

		setFireForDuration(0);
		setOnFire(false);
		refreshHealth();
		RespawnPacket respawnPacket = new RespawnPacket();
		respawnPacket.dimension = getDimension();
		respawnPacket.gameMode = getGameMode();
		respawnPacket.levelType = getLevelType();
		getPlayerConnection().sendPacket(respawnPacket);
		PlayerRespawnEvent respawnEvent = new PlayerRespawnEvent(this, getRespawnPoint());
		callEvent(PlayerRespawnEvent.class, respawnEvent);
		refreshIsDead(false);

		// Runnable called when teleportation is successful (after loading and sending necessary chunk)
		teleport(respawnEvent.getRespawnPosition(), this::refreshAfterTeleport);
	}

	@Override
	public void spawn() {

	}

	@Override
	public boolean isOnGround() {
		return onGround;
	}

	@Override
	public void remove() {
		super.remove();
		this.packets.clear();
		clearBossBars();
		if (getOpenInventory() != null)
			getOpenInventory().removeViewer(this);
		this.viewableEntities.forEach(entity -> entity.removeViewer(this));
		this.viewableChunks.forEach(chunk -> {
			if (chunk.isLoaded())
				chunk.removeViewer(this);
		});
		resetTargetBlock();
		callEvent(PlayerDisconnectEvent.class, new PlayerDisconnectEvent(this));
		playerConnection.disconnect();
	}

	@Override
	public boolean addViewer(Player player) {
		if (player == this)
			return false;

		boolean result = super.addViewer(player);
		if (!result)
			return false;

		PlayerConnection viewerConnection = player.getPlayerConnection();
		showPlayer(viewerConnection);
		return result;
	}

	@Override
	public boolean removeViewer(Player player) {
		if (player == this)
			return false;

		boolean result = super.removeViewer(player);
		PlayerConnection viewerConnection = player.getPlayerConnection();
		viewerConnection.sendPacket(getRemovePlayerToList());

		// Team
		if (team != null && team.getPlayers().size() == 1) // If team only contains "this" player
			viewerConnection.sendPacket(team.createTeamDestructionPacket());
		return result;
	}

	@Override
	public void setInstance(Instance instance) {
		Check.notNull(instance, "instance cannot be null!");
		Check.argCondition(this.instance == instance, "Instance should be different than the current one");

		boolean firstSpawn = this.instance == null; // TODO: Handle player reconnections, must be false in that case too
		for (Chunk viewableChunk : viewableChunks) {
			viewableChunk.removeViewer(this);
		}
		viewableChunks.clear();

		if (this.instance != null) {
			Dimension instanceDimension = instance.getDimension();
			if (dimension != instanceDimension)
				sendDimension(instanceDimension);
		}

		long[] visibleChunks = ChunkUtils.getChunksInRange(position, getChunkRange());
		int length = visibleChunks.length;

		AtomicInteger counter = new AtomicInteger(0);
		for (int i = 0; i < length; i++) {
			int[] chunkPos = ChunkUtils.getChunkCoord(visibleChunks[i]);
			int chunkX = chunkPos[0];
			int chunkZ = chunkPos[1];
			Consumer<Chunk> callback = (chunk) -> {
				if (chunk != null) {
					viewableChunks.add(chunk);
					chunk.addViewer(this);
					instance.sendChunk(this, chunk);
					updateViewPosition(chunk);
				}
				boolean isLast = counter.get() == length - 1;
				if (isLast) {
					// This is the last chunk to be loaded , spawn player
					super.setInstance(instance);
					PlayerSpawnEvent spawnEvent = new PlayerSpawnEvent(instance, firstSpawn);
					callEvent(PlayerSpawnEvent.class, spawnEvent);
				} else {
					// Increment the counter of current loaded chunks
					counter.incrementAndGet();
				}
			};

			// WARNING: if auto load is disabled and no chunks are loaded beforehand, player will be stuck.
			instance.loadOptionalChunk(chunkX, chunkZ, callback);
		}
	}

	@Override
	public Consumer<PacketWriter> getMetadataConsumer() {
		return packet -> {
			super.getMetadataConsumer().accept(packet);
			fillMetadataIndex(packet, 14);
			fillMetadataIndex(packet, 16);
		};
	}

	@Override
	protected void fillMetadataIndex(PacketWriter packet, int index) {
		super.fillMetadataIndex(packet, index);
		if (index == 14) {
			packet.writeByte((byte) 14);
			packet.writeByte(METADATA_FLOAT);
			packet.writeFloat(additionalHearts);
		} else if (index == 16) {
			packet.writeByte((byte) 16);
			packet.writeByte(METADATA_BYTE);
			packet.writeByte(getSettings().getDisplayedSkinParts());
		}
	}

	/**
	 * Send a {@link BlockBreakAnimationPacket} packet to the player and his viewers
	 * Setting {@code destroyStage} to -1 reset the break animation
	 *
	 * @param blockPosition the position of the block
	 * @param destroyStage  the destroy stage
	 * @throws IllegalArgumentException if {@code destroyStage} is not between -1 and 10
	 */
	public void sendBlockBreakAnimation(BlockPosition blockPosition, byte destroyStage) {
		Check.argCondition(!MathUtils.isBetween(destroyStage, -1, 10),
				"The destroy stage has to be between -1 and 10");
		BlockBreakAnimationPacket breakAnimationPacket = new BlockBreakAnimationPacket();
		breakAnimationPacket.entityId = getEntityId() + 1;
		breakAnimationPacket.blockPosition = blockPosition;
		breakAnimationPacket.destroyStage = destroyStage;
		sendPacketToViewersAndSelf(breakAnimationPacket);
	}

	// Use legacy color formatting
	public void sendMessage(String message) {
		sendMessage(Chat.fromLegacyText(message));
	}

	/**
	 * Send a message to the player
	 *
	 * @param message   the message to send
	 * @param colorChar the character used to represent the color
	 */
	public void sendMessage(String message, char colorChar) {
		sendMessage(Chat.fromLegacyText(message, colorChar));
	}

	/**
	 * Send a message to the player
	 *
	 * @param component the text component
	 */
	public void sendMessage(Component component) {
		String json = Chat.toJsonString(component);
		playerConnection.sendPacket(new ChatMessagePacket(json, ChatMessagePacket.Position.CHAT));
	}

	public void playSound(Sound sound, SoundCategory soundCategory, int x, int y, int z, float volume, float pitch) {
		SoundEffectPacket soundEffectPacket = new SoundEffectPacket();
		soundEffectPacket.soundId = sound.getId();
		soundEffectPacket.soundCategory = soundCategory;
		soundEffectPacket.x = x * 8;
		soundEffectPacket.y = y * 8;
		soundEffectPacket.z = z * 8;
		soundEffectPacket.volume = volume;
		soundEffectPacket.pitch = pitch;
		playerConnection.sendPacket(soundEffectPacket);
	}

	/**
	 * Plays a given effect at the given position for this player
	 *
	 * @param effect                the effect to play
	 * @param x                     x position of the effect
	 * @param y                     y position of the effect
	 * @param z                     z position of the effect
	 * @param data                  data for the effect
	 * @param disableRelativeVolume disable volume scaling based on distance
	 */
	public void playEffect(Effects effect, int x, int y, int z, int data, boolean disableRelativeVolume) {
		EffectPacket packet = new EffectPacket();
		packet.effectId = effect.getId();
		packet.position = new BlockPosition(x, y, z);
		packet.data = data;
		packet.disableRelativeVolume = disableRelativeVolume;
		playerConnection.sendPacket(packet);
	}

	/**
	 * Send a {@link StopSoundPacket} packet
	 */
	public void stopSound() {
		StopSoundPacket stopSoundPacket = new StopSoundPacket();
		stopSoundPacket.flags = 0x00;
		playerConnection.sendPacket(stopSoundPacket);
	}

	public void sendHeaderFooter(Component header, Component footer) {
		PlayerListHeaderAndFooterPacket playerListHeaderAndFooterPacket = new PlayerListHeaderAndFooterPacket();
		playerListHeaderAndFooterPacket.emptyHeader = header == null;
		playerListHeaderAndFooterPacket.emptyFooter = footer == null;
		playerListHeaderAndFooterPacket.header = Chat.toJsonString(header);
		playerListHeaderAndFooterPacket.footer = Chat.toJsonString(footer);

		playerConnection.sendPacket(playerListHeaderAndFooterPacket);
	}

	public void sendHeaderFooter(String header, String footer, char colorChar) {
		sendHeaderFooter(Chat.fromLegacyText(header, colorChar), Chat.fromLegacyText(footer, colorChar));
	}

	private void sendTitle(Component title, TitlePacket.Action action) {
		TitlePacket titlePacket = new TitlePacket();
		titlePacket.action = action;

		switch (action) {
			case SET_TITLE:
				titlePacket.titleText = Chat.toJsonString(title);
				break;
			case SET_SUBTITLE:
				titlePacket.subtitleText = Chat.toJsonString(title);
				break;
			case SET_ACTION_BAR:
				titlePacket.actionBarText = Chat.toJsonString(title);
			default:
				throw new UnsupportedOperationException("Invalid TitlePacket.Action type!");
		}

		playerConnection.sendPacket(titlePacket);
	}

	public void sendTitleSubtitleMessage(Component title, Component subtitle) {
		sendTitle(title, TitlePacket.Action.SET_TITLE);
		sendTitle(subtitle, TitlePacket.Action.SET_SUBTITLE);
	}

	public void sendTitleMessage(Component title) {
		sendTitle(title, TitlePacket.Action.SET_TITLE);
	}

	public void sendTitleMessage(String title, char colorChar) {
		sendTitleMessage(Chat.fromLegacyText(title, colorChar));
	}

	public void sendTitleMessage(String title) {
		sendTitleMessage(title, Chat.COLOR_CHAR);
	}

	public void sendSubtitleMessage(Component subtitle) {
		sendTitle(subtitle, TitlePacket.Action.SET_SUBTITLE);
	}

	public void sendSubtitleMessage(String subtitle, char colorChar) {
		sendSubtitleMessage(Chat.fromLegacyText(subtitle, colorChar));
	}

	public void sendSubtitleMessage(String subtitle) {
		sendSubtitleMessage(subtitle, Chat.COLOR_CHAR);
	}

	public void sendActionBarMessage(Component actionBar) {
		sendTitle(actionBar, TitlePacket.Action.SET_ACTION_BAR);
	}

	public void sendActionBarMessage(String message, char colorChar) {
		sendActionBarMessage(Chat.fromLegacyText(message, colorChar));
	}

	public void sendActionBarMessage(String message) {
		sendActionBarMessage(message, Chat.COLOR_CHAR);
	}

	@Override
	public boolean isImmune(DamageType type) {
		if (!getGameMode().canTakeDamage()) {
			return type != DamageType.VOID;
		}
		return super.isImmune(type);
	}

	@Override
	public void setAttribute(Attribute attribute, float value) {
		super.setAttribute(attribute, value);
		if (playerConnection != null)
			playerConnection.sendPacket(getPropertiesPacket());
	}

	@Override
	public void setHealth(float health) {
		super.setHealth(health);
		sendUpdateHealthPacket();
	}

	/**
	 * Get the player additional hearts
	 *
	 * @return the player additional hearts
	 */
	public float getAdditionalHearts() {
		return additionalHearts;
	}

	/**
	 * Update the internal field and send the appropriate {@link EntityMetaDataPacket}
	 *
	 * @param additionalHearts the count of additional heartss
	 */
	public void setAdditionalHearts(float additionalHearts) {
		this.additionalHearts = additionalHearts;
		sendMetadataIndex(14);
	}

	/**
	 * Get the player food
	 *
	 * @return the player food
	 */
	public int getFood() {
		return food;
	}

	/**
	 * Set and refresh client food bar
	 *
	 * @param food the new food value
	 */
	public void setFood(int food) {
		Check.argCondition(!MathUtils.isBetween(food, 0, 20), "Food has to be between 0 and 20");
		this.food = food;
		sendUpdateHealthPacket();
	}

	public float getFoodSaturation() {
		return foodSaturation;
	}

	/**
	 * Set and refresh client food saturation
	 *
	 * @param foodSaturation the food saturation
	 */
	public void setFoodSaturation(float foodSaturation) {
		Check.argCondition(!MathUtils.isBetween(foodSaturation, 0, 5), "Food saturation has to be between 0 and 5");
		this.foodSaturation = foodSaturation;
		sendUpdateHealthPacket();
	}

	/**
	 * Get if the player is eating
	 *
	 * @return true if the player is eating, false otherwise
	 */
	public boolean isEating() {
		return isEating;
	}

	/**
	 * Get the player default eating time
	 *
	 * @return the player default eating time
	 */
	public long getDefaultEatingTime() {
		return defaultEatingTime;
	}

	/**
	 * Used to change the default eating time animation
	 *
	 * @param defaultEatingTime the default eating time in milliseconds
	 */
	public void setDefaultEatingTime(long defaultEatingTime) {
		this.defaultEatingTime = defaultEatingTime;
	}

	/**
	 * Get the player display name in the tab-list
	 *
	 * @return the player display name,
	 * null means that {@link #getUsername()} is displayed
	 */
	public String getDisplayName() {
		return displayName;
	}

	/**
	 * Change the player display name in the tab-list
	 * <p>
	 * Set to null to show the player username
	 *
	 * @param displayName the display name
	 */
	public void setDisplayName(String displayName) {
		this.displayName = displayName;

		String jsonDisplayName = displayName != null ? Chat.toJsonString(Chat.fromLegacyText(displayName)) : null;
		PlayerInfoPacket infoPacket = new PlayerInfoPacket(PlayerInfoPacket.Action.UPDATE_DISPLAY_NAME);
		infoPacket.playerInfos.add(new PlayerInfoPacket.UpdateDisplayName(getUuid(), jsonDisplayName));
		sendPacketToViewersAndSelf(infoPacket);
	}

	/**
	 * Get the player skin
	 *
	 * @return the player skin object,
	 * null means that the player has his {@link #getUuid()} default skin
	 */
	public PlayerSkin getSkin() {
		return skin;
	}

	/**
	 * Change the player skin
	 *
	 * @param skin the player skin, null to reset it to his {@link #getUuid()} default skin
	 */
	public synchronized void setSkin(PlayerSkin skin) {
		this.skin = skin;

		DestroyEntitiesPacket destroyEntitiesPacket = new DestroyEntitiesPacket();
		destroyEntitiesPacket.entityIds = new int[]{getEntityId()};

		PlayerInfoPacket removePlayerPacket = getRemovePlayerToList();
		PlayerInfoPacket addPlayerPacket = getAddPlayerToList();

		RespawnPacket respawnPacket = new RespawnPacket();
		respawnPacket.dimension = getDimension();
		respawnPacket.gameMode = getGameMode();
		respawnPacket.levelType = getLevelType();

		playerConnection.sendPacket(removePlayerPacket);
		playerConnection.sendPacket(destroyEntitiesPacket);
		playerConnection.sendPacket(respawnPacket);
		playerConnection.sendPacket(addPlayerPacket);

		for (Player viewer : getViewers()) {
			PlayerConnection connection = viewer.getPlayerConnection();

			connection.sendPacket(removePlayerPacket);
			connection.sendPacket(destroyEntitiesPacket);

			showPlayer(connection);
		}

		getInventory().update();
		teleport(getPosition());
	}

	/**
	 * Used to update the internal skin field
	 *
	 * @param skin the player skin
	 * @see #setSkin(PlayerSkin) instead
	 */
	protected void refreshSkin(PlayerSkin skin) {
		this.skin = skin;
	}

	/**
	 * Get if the player has the respawn screen enabled or disabled
	 *
	 * @return true if the player has the respawn screen, false if he didn't
	 */
	public boolean isEnableRespawnScreen() {
		return enableRespawnScreen;
	}

	/**
	 * Enable or disable the respawn screen
	 *
	 * @param enableRespawnScreen true to enable the respawn screen, false to disable it
	 */
	public void setEnableRespawnScreen(boolean enableRespawnScreen) {
		this.enableRespawnScreen = enableRespawnScreen;
		sendChangeGameStatePacket(ChangeGameStatePacket.Reason.ENABLE_RESPAWN_SCREEN, enableRespawnScreen ? 0 : 1);
	}

	/**
	 * Get the player username
	 *
	 * @return the player username
	 */
	public String getUsername() {
		return username;
	}

	private void sendChangeGameStatePacket(ChangeGameStatePacket.Reason reason, float value) {
		ChangeGameStatePacket changeGameStatePacket = new ChangeGameStatePacket();
		changeGameStatePacket.reason = reason;
		changeGameStatePacket.value = value;
		playerConnection.sendPacket(changeGameStatePacket);
	}

	/**
	 * @param item the item to drop
	 * @return true if player can drop the item (event not cancelled), false otherwise
	 */
	public boolean dropItem(ItemStack item) {
		ItemDropEvent itemDropEvent = new ItemDropEvent(item);
		callEvent(ItemDropEvent.class, itemDropEvent);
		return !itemDropEvent.isCancelled();
	}

	/**
	 * Set the player resource pack
	 *
	 * @param resourcePack the resource pack
	 */
	public void setResourcePack(ResourcePack resourcePack) {
		Check.notNull(resourcePack, "The resource pack cannot be null");
		final String url = resourcePack.getUrl();
		Check.notNull(url, "The resource pack url cannot be null");
		final String hash = resourcePack.getHash();

		ResourcePackSendPacket resourcePackSendPacket = new ResourcePackSendPacket();
		resourcePackSendPacket.url = url;
		resourcePackSendPacket.hash = hash;
		playerConnection.sendPacket(resourcePackSendPacket);
	}

	/**
	 * Rotate the player to face {@code targetPosition}
	 *
	 * @param facePoint      the point from where the player should aim
	 * @param targetPosition the target position to face
	 */
	public void facePosition(FacePoint facePoint, Position targetPosition) {
		facePosition(facePoint, targetPosition, null, null);
	}

	/**
	 * Rotate the player to face {@code entity}
	 *
	 * @param facePoint   the point from where the player should aim
	 * @param entity      the entity to face
	 * @param targetPoint the point to aim at {@code entity} position
	 */
	public void facePosition(FacePoint facePoint, Entity entity, FacePoint targetPoint) {
		facePosition(facePoint, entity.getPosition(), entity, targetPoint);
	}

	private void facePosition(FacePoint facePoint, Position targetPosition, Entity entity, FacePoint targetPoint) {
		FacePlayerPacket facePlayerPacket = new FacePlayerPacket();
		facePlayerPacket.entityFacePosition = facePoint == FacePoint.EYE ?
				FacePlayerPacket.FacePosition.EYES : FacePlayerPacket.FacePosition.FEET;
		facePlayerPacket.targetX = targetPosition.getX();
		facePlayerPacket.targetY = targetPosition.getY();
		facePlayerPacket.targetZ = targetPosition.getZ();
		if (entity != null) {
			facePlayerPacket.entityId = entity.getEntityId();
			facePlayerPacket.entityFacePosition = targetPoint == FacePoint.EYE ?
					FacePlayerPacket.FacePosition.EYES : FacePlayerPacket.FacePosition.FEET;
		}
		playerConnection.sendPacket(facePlayerPacket);
	}

	/**
	 * Set the camera at {@code entity} eyes
	 *
	 * @param entity the entity to spectate
	 */
	public void spectate(Entity entity) {
		CameraPacket cameraPacket = new CameraPacket();
		cameraPacket.cameraId = entity.getEntityId();
		playerConnection.sendPacket(cameraPacket);
	}

	/**
	 * Reset the camera at the player
	 */
	public void stopSpectating() {
		spectate(this);
	}

	/**
	 * Used to retrieve the default spawn point
	 * can be altered by the {@link PlayerRespawnEvent#setRespawnPosition(Position)}
	 *
	 * @return the default respawn point
	 */
	public Position getRespawnPoint() {
		return respawnPoint;
	}

	/**
	 * Change the default spawn point
	 *
	 * @param respawnPoint the player respawn point
	 */
	public void setRespawnPoint(Position respawnPoint) {
		this.respawnPoint = respawnPoint;
	}

	/**
	 * Called after the player teleportation to refresh his position
	 * and send data to his new viewers
	 */
	protected void refreshAfterTeleport() {
		getInventory().update();

		SpawnPlayerPacket spawnPlayerPacket = new SpawnPlayerPacket();
		spawnPlayerPacket.entityId = getEntityId();
		spawnPlayerPacket.playerUuid = getUuid();
		spawnPlayerPacket.position = getPosition();
		sendPacketToViewers(spawnPlayerPacket);

		// Update for viewers
		sendPacketToViewersAndSelf(getVelocityPacket());
		sendPacketToViewersAndSelf(getMetadataPacket());
		playerConnection.sendPacket(getPropertiesPacket());
		syncEquipments();

		sendSynchronization();
	}

	protected void refreshHealth() {
		this.food = 20;
		this.foodSaturation = 5;
		// refresh health and send health packet
		heal();
	}

	protected void sendUpdateHealthPacket() {
		UpdateHealthPacket updateHealthPacket = new UpdateHealthPacket();
		updateHealthPacket.health = getHealth();
		updateHealthPacket.food = food;
		updateHealthPacket.foodSaturation = foodSaturation;
		playerConnection.sendPacket(updateHealthPacket);
	}

	/**
	 * Used to change the percentage experience bar
	 * This cannot change the displayed level, see {@link #setLevel(int)}
	 *
	 * @param exp a percentage between 0 and 1
	 */
	public void setExp(float exp) {
		Check.argCondition(!MathUtils.isBetween(exp, 0, 1), "Exp should be between 0 and 1");

		this.exp = exp;
		sendExperienceUpdatePacket();
	}

	/**
	 * Used to change the level of the player
	 * This cannot change the displayed percentage bar see {@link #setExp(float)}
	 *
	 * @param level the new level of the player
	 */
	public void setLevel(int level) {
		this.level = level;
		sendExperienceUpdatePacket();
	}

	protected void sendExperienceUpdatePacket() {
		SetExperiencePacket setExperiencePacket = new SetExperiencePacket();
		setExperiencePacket.percentage = exp;
		setExperiencePacket.level = level;
		playerConnection.sendPacket(setExperiencePacket);
	}

	protected void onChunkChange(Chunk lastChunk, Chunk newChunk) {
		long[] lastVisibleChunks = ChunkUtils.getChunksInRange(new Position(16 * lastChunk.getChunkX(), 0, 16 * lastChunk.getChunkZ()), MinecraftServer.CHUNK_VIEW_DISTANCE);
		long[] updatedVisibleChunks = ChunkUtils.getChunksInRange(new Position(16 * newChunk.getChunkX(), 0, 16 * newChunk.getChunkZ()), MinecraftServer.CHUNK_VIEW_DISTANCE);
		int[] oldChunks = ArrayUtils.getDifferencesBetweenArray(lastVisibleChunks, updatedVisibleChunks);
		int[] newChunks = ArrayUtils.getDifferencesBetweenArray(updatedVisibleChunks, lastVisibleChunks);

		// Unload old chunks
		for (int index : oldChunks) {
			int[] chunkPos = ChunkUtils.getChunkCoord(lastVisibleChunks[index]);
			UnloadChunkPacket unloadChunkPacket = new UnloadChunkPacket();
			unloadChunkPacket.chunkX = chunkPos[0];
			unloadChunkPacket.chunkZ = chunkPos[1];
			playerConnection.sendPacket(unloadChunkPacket);

			Chunk chunk = instance.getChunk(chunkPos[0], chunkPos[1]);
			if (chunk != null)
				chunk.removeViewer(this);
		}

		updateViewPosition(newChunk);

		// Load new chunks
		for (int i = 0; i < newChunks.length; i++) {
			int index = newChunks[i];
			int[] chunkPos = ChunkUtils.getChunkCoord(updatedVisibleChunks[index]);
			instance.loadOptionalChunk(chunkPos[0], chunkPos[1], chunk -> {
				if (chunk == null) {
					// Cannot load chunk (auto load is not enabled)
					return;
				}
				this.viewableChunks.add(chunk);
				chunk.addViewer(this);
				instance.sendChunk(this, chunk);
			});
		}
	}

	@Override
	public void teleport(Position position, Runnable callback) {
		super.teleport(position, () -> {
			updatePlayerPosition();
			if (callback != null)
				callback.run();
		});
	}

	@Override
	public void teleport(Position position) {
		teleport(position, null);
	}

	/**
	 * Get the player connection
	 * <p>
	 * Used to send packets and get relatives stuff to the connection
	 *
	 * @return the player connection
	 */
	public PlayerConnection getPlayerConnection() {
		return playerConnection;
	}

	/**
	 * Get if the player is online or not
	 *
	 * @return true if the player is online, false otherwise
	 */
	public boolean isOnline() {
		return playerConnection.isOnline();
	}

	/**
	 * Get the player settings
	 *
	 * @return the player settings
	 */
	public PlayerSettings getSettings() {
		return settings;
	}

	/**
	 * Get the player dimension
	 *
	 * @return the player current dimension
	 */
	public Dimension getDimension() {
		return dimension;
	}

	public PlayerInventory getInventory() {
		return inventory;
	}

	/**
	 * Used to get the player latency,
	 * computed by seeing how long it takes the client to answer the {@link KeepAlivePacket} packet
	 *
	 * @return the player latency
	 */
	public int getLatency() {
		return latency;
	}

	/**
	 * Get the player GameMode
	 *
	 * @return the player current gamemode
	 */
	public GameMode getGameMode() {
		return gameMode;
	}

	/**
	 * Change the player GameMode
	 *
	 * @param gameMode the new player GameMode
	 */
	public void setGameMode(GameMode gameMode) {
		Check.notNull(gameMode, "GameMode cannot be null");
		this.gameMode = gameMode;
		sendChangeGameStatePacket(ChangeGameStatePacket.Reason.CHANGE_GAMEMODE, gameMode.getId());

		PlayerInfoPacket infoPacket = new PlayerInfoPacket(PlayerInfoPacket.Action.UPDATE_GAMEMODE);
		infoPacket.playerInfos.add(new PlayerInfoPacket.UpdateGamemode(getUuid(), gameMode));
		sendPacketToViewersAndSelf(infoPacket);
	}

	/**
	 * Returns true iff this player is in creative. Used for code readability
	 *
	 * @return true if the player is in creative mode, false otherwise
	 */
	public boolean isCreative() {
		return gameMode == GameMode.CREATIVE;
	}

	/**
	 * Change the dimension of the player
	 * Mostly unsafe since it requires sending chunks after
	 *
	 * @param dimension the new player dimension
	 */
	public void sendDimension(Dimension dimension) {
		Check.notNull(dimension, "Dimension cannot be null!");
		Check.argCondition(dimension.equals(getDimension()), "The dimension need to be different than the current one!");

		this.dimension = dimension;
		RespawnPacket respawnPacket = new RespawnPacket();
		respawnPacket.dimension = dimension;
		respawnPacket.gameMode = gameMode;
		respawnPacket.levelType = levelType;
		playerConnection.sendPacket(respawnPacket);
	}

	/**
	 * Kick the player with a reason
	 *
	 * @param textComponent the kick reason
	 */
	public void kick(TextComponent textComponent) {
		DisconnectPacket disconnectPacket = new DisconnectPacket();
		disconnectPacket.message = Chat.toJsonString(textComponent);
		playerConnection.sendPacket(disconnectPacket);
		playerConnection.disconnect();
	}

	/**
	 * Kick the player with a reason
	 *
	 * @param message the kick reason
	 */
	public void kick(String message) {
		kick(Chat.fromLegacyText(message));
	}

	public LevelType getLevelType() {
		return levelType;
	}

	/**
	 * Change the current held slot for the player
	 *
	 * @param slot the slot that the player has to held
	 * @throws IllegalArgumentException if {@code slot} is not between 0 and 8
	 */
	public void setHeldItemSlot(short slot) {
		Check.argCondition(!MathUtils.isBetween(slot, 0, 8), "Slot has to be between 0 and 8");

		HeldItemChangePacket heldItemChangePacket = new HeldItemChangePacket();
		heldItemChangePacket.slot = slot;
		playerConnection.sendPacket(heldItemChangePacket);
		refreshHeldSlot(slot);
	}

	/**
	 * Get the player held slot (0-8)
	 *
	 * @return the current held slot for the player
	 */
	public short getHeldSlot() {
		return heldSlot;
	}

	public void setTeam(Team team) {
		if (this.team == team)
			return;

		if (this.team != null) {
			this.team.removePlayer(this);
		}

		this.team = team;
		if (team != null) {
			team.addPlayer(this);
			sendPacketToViewers(team.getTeamsCreationPacket()); // FIXME: only if viewer hasn't already register this team
		}
	}

	public void setBelowNameScoreboard(BelowNameScoreboard belowNameScoreboard) {
		if (this.belowNameScoreboard == belowNameScoreboard)
			return;

		if (this.belowNameScoreboard != null) {
			this.belowNameScoreboard.removeViewer(this);
		}

		this.belowNameScoreboard = belowNameScoreboard;
		if (belowNameScoreboard != null) {
			belowNameScoreboard.addViewer(this);
			belowNameScoreboard.displayScoreboard(this);
			getViewers().forEach(player -> belowNameScoreboard.addViewer(player));
		}
	}

	/**
	 * Get the player open inventory
	 *
	 * @return the currently open inventory, null if there is not (player inventory is not detected)
	 */
	public Inventory getOpenInventory() {
		return openInventory;
	}

	/**
	 * Used to get the {@link CustomBlock} that the player is currently mining
	 *
	 * @return the currently mined {@link CustomBlock} by the player, null if there is not
	 */
	public CustomBlock getCustomBlockTarget() {
		return targetCustomBlock;
	}

	/**
	 * @return an unmodifiable {@link Set} containing all the current player viewable boss bars
	 */
	public Set<BossBar> getBossBars() {
		return Collections.unmodifiableSet(bossBars);
	}

	/**
	 * Open the specified Inventory, close the previous inventory if existing
	 *
	 * @param inventory the inventory to open
	 * @return true if the inventory has been opened/sent to the player, false otherwise (cancelled by event)
	 */
	public boolean openInventory(Inventory inventory) {
		Check.notNull(inventory, "Inventory cannot be null, use Player#closeInventory() to close current");

		InventoryOpenEvent inventoryOpenEvent = new InventoryOpenEvent(this, inventory);

		callCancellableEvent(InventoryOpenEvent.class, inventoryOpenEvent, () -> {

			if (getOpenInventory() != null) {
				closeInventory();
			}

			Inventory newInventory = inventoryOpenEvent.getInventory();

			OpenWindowPacket openWindowPacket = new OpenWindowPacket();
			openWindowPacket.windowId = newInventory.getWindowId();
			openWindowPacket.windowType = newInventory.getInventoryType().getWindowType();
			openWindowPacket.title = newInventory.getTitle();
			playerConnection.sendPacket(openWindowPacket);
			newInventory.addViewer(this);
			this.openInventory = newInventory;

		});

		return !inventoryOpenEvent.isCancelled();
	}

	/**
	 * Close the current inventory if there is any
	 * It closes the player inventory if {@link #getOpenInventory()} returns null
	 */
	public void closeInventory() {
		Inventory openInventory = getOpenInventory();

		// Drop cursor item when closing inventory
		ItemStack cursorItem;
		if (openInventory == null) {
			cursorItem = getInventory().getCursorItem();
			getInventory().setCursorItem(ItemStack.getAirItem());
		} else {
			cursorItem = openInventory.getCursorItem(this);
		}
		if (!cursorItem.isAir()) {
			// Add item to inventory if he hasn't been able to drop it
			if (!dropItem(cursorItem)) {
				getInventory().addItemStack(cursorItem);
			}
		}

		CloseWindowPacket closeWindowPacket = new CloseWindowPacket();
		if (openInventory == null) {
			closeWindowPacket.windowId = 0;
		} else {
			closeWindowPacket.windowId = openInventory.getWindowId();
			openInventory.removeViewer(this); // Clear cache
			this.openInventory = null;
		}
		playerConnection.sendPacket(closeWindowPacket);
		inventory.update();
	}

	/**
	 * Get the player viewable chunks
	 *
	 * @return an unmodifiable {@link Set} containing all the chunks that the player sees
	 */
	public Set<Chunk> getViewableChunks() {
		return Collections.unmodifiableSet(viewableChunks);
	}

	/**
	 * Remove all the boss bars that the player has
	 */
	public void clearBossBars() {
		this.bossBars.forEach(bossBar -> bossBar.removeViewer(this));
	}

	/**
	 * Send a {@link UpdateViewPositionPacket}  to the player
	 *
	 * @param chunk the chunk to update the view
	 */
	public void updateViewPosition(Chunk chunk) {
		UpdateViewPositionPacket updateViewPositionPacket = new UpdateViewPositionPacket();
		updateViewPositionPacket.chunkX = chunk.getChunkX();
		updateViewPositionPacket.chunkZ = chunk.getChunkZ();
		playerConnection.sendPacket(updateViewPositionPacket);
	}

	/**
	 * Used for synchronization purpose, mainly for teleportation
	 */
	protected void updatePlayerPosition() {
		PlayerPositionAndLookPacket positionAndLookPacket = new PlayerPositionAndLookPacket();
		positionAndLookPacket.position = position;
		positionAndLookPacket.flags = 0x00;
		positionAndLookPacket.teleportId = teleportId++;
		playerConnection.sendPacket(positionAndLookPacket);
	}

	/**
	 * Get the player permission level
	 *
	 * @return the player permission level
	 */
	public int getPermissionLevel() {
		return permissionLevel;
	}

	/**
	 * Change the player permission level
	 *
	 * @param permissionLevel the new player permission level
	 */
	public void setPermissionLevel(int permissionLevel) {
		Check.argCondition(!MathUtils.isBetween(permissionLevel, 0, 4), "permissionLevel has to be between 0 and 4");

		this.permissionLevel = permissionLevel;

		// Magic values: https://wiki.vg/Entity_statuses#Player
		byte permissionLevelStatus = (byte) (24 + permissionLevel);
		triggerStatus(permissionLevelStatus);
	}

	/**
	 * Set or remove the reduced debug screen
	 *
	 * @param reduced should the player has the reduced debug screen
	 */
	public void setReducedDebugScreenInformation(boolean reduced) {
		this.reducedDebugScreenInformation = reduced;

		// Magic values: https://wiki.vg/Entity_statuses#Player
		byte debugScreenStatus = (byte) (reduced ? 22 : 23);
		triggerStatus(debugScreenStatus);
	}

	/**
	 * Get if the player has the reduced debug screen
	 *
	 * @return true if the player has the reduced debug screen, false otherwise
	 */
	public boolean hasReducedDebugScreenInformation() {
		return reducedDebugScreenInformation;
	}

	/**
	 * The invulnerable field appear in the {@link PlayerAbilitiesPacket} packet
	 *
	 * @return true if the player is invulnerable, false otherwise
	 */
	public boolean isInvulnerable() {
		return invulnerable;
	}

	/**
	 * This do update the {@code invulnerable} field in the packet {@link PlayerAbilitiesPacket}
	 * and prevent the player from receiving damage
	 *
	 * @param invulnerable should the player be invulnerable
	 */
	public void setInvulnerable(boolean invulnerable) {
		this.invulnerable = invulnerable;
		refreshAbilities();
	}

	/**
	 * Get if the player is currently flying
	 *
	 * @return true if the player if flying, false otherwise
	 */
	public boolean isFlying() {
		return flying;
	}

	/**
	 * Set the player flying
	 *
	 * @param flying should the player fly
	 */
	public void setFlying(boolean flying) {
		this.flying = flying;
		refreshAbilities();
	}

	/**
	 * Update the internal flying field
	 * <p>
	 * Mostly unsafe since there is nothing to backup the value, used internally for creative players
	 *
	 * @param flying the new flying field
	 * @see #setFlying(boolean) instead
	 */
	public void refreshFlying(boolean flying) {
		this.flying = flying;
	}

	/**
	 * Get if the player is allowed to fly
	 *
	 * @return true if the player if allowed to fly, false otherwise
	 */
	public boolean isAllowFlying() {
		return allowFlying;
	}

	/**
	 * Allow or forbid the player to fly
	 *
	 * @param allowFlying should the player be allowed to fly
	 */
	public void setAllowFlying(boolean allowFlying) {
		this.allowFlying = allowFlying;
		refreshAbilities();
	}

	public boolean isInstantBreak() {
		return instantBreak;
	}

	/**
	 * Change the player ability "Creative Mode"
	 * <a href="https://wiki.vg/Protocol#Player_Abilities_.28clientbound.29">see</a>
	 * <p>
	 * WARNING: this has nothing to do with {@link CustomBlock#getBreakDelay(Player, BlockPosition)}
	 *
	 * @param instantBreak
	 */
	public void setInstantBreak(boolean instantBreak) {
		this.instantBreak = instantBreak;
		refreshAbilities();
	}

	/**
	 * Get the player flying speed
	 *
	 * @return the flying speed of the player
	 */
	public float getFlyingSpeed() {
		return flyingSpeed;
	}

	/**
	 * Update the internal field and send a {@link PlayerAbilitiesPacket} with the new flying speed
	 *
	 * @param flyingSpeed the new flying speed of the player
	 */
	public void setFlyingSpeed(float flyingSpeed) {
		this.flyingSpeed = flyingSpeed;
		refreshAbilities();
	}

	public float getFieldViewModifier() {
		return fieldViewModifier;
	}

	public void setFieldViewModifier(float fieldViewModifier) {
		this.fieldViewModifier = fieldViewModifier;
		refreshAbilities();
	}

	/**
	 * This is the map used to send the statistic packet
	 * It is possible to add/remove/change statistic value directly into it
	 *
	 * @return the modifiable statistic map
	 */
	public Map<PlayerStatistic, Integer> getStatisticValueMap() {
		return statisticValueMap;
	}

	/**
	 * Get the player vehicle information
	 *
	 * @return the player vehicle information
	 */
	public PlayerVehicleInformation getVehicleInformation() {
		return vehicleInformation;
	}

	protected void refreshAbilities() {
		PlayerAbilitiesPacket playerAbilitiesPacket = new PlayerAbilitiesPacket();
		playerAbilitiesPacket.invulnerable = invulnerable;
		playerAbilitiesPacket.flying = flying;
		playerAbilitiesPacket.allowFlying = allowFlying;
		playerAbilitiesPacket.instantBreak = instantBreak;
		playerAbilitiesPacket.flyingSpeed = flyingSpeed;
		playerAbilitiesPacket.fieldViewModifier = fieldViewModifier;

		playerConnection.sendPacket(playerAbilitiesPacket);
	}

	/**
	 * All packets in the queue are executed in the {@link #update(long)} method
	 * It is used internally to add all received packet from the client
	 * Could be used to "simulate" a received packet, but to use at your own risk
	 *
	 * @param packet the packet to add in the queue
	 */
	public void addPacketToQueue(ClientPlayPacket packet) {
		this.packets.add(packet);
	}

	/**
	 * Change the storage player latency and update its tab value
	 *
	 * @param latency the new player latency
	 */
	public void refreshLatency(int latency) {
		this.latency = latency;
		PlayerInfoPacket playerInfoPacket = new PlayerInfoPacket(PlayerInfoPacket.Action.UPDATE_LATENCY);
		playerInfoPacket.playerInfos.add(new PlayerInfoPacket.UpdateLatency(getUuid(), latency));
		sendPacketToViewersAndSelf(playerInfoPacket);
	}

	public void refreshOnGround(boolean onGround) {
		this.onGround = onGround;
	}

	/**
	 * Used to change internally the last sent last keep alive id
	 * <p>
	 * Warning: could lead to have the player kicked because of a wrong keep alive packet
	 *
	 * @param lastKeepAlive the new lastKeepAlive id
	 */
	public void refreshKeepAlive(long lastKeepAlive) {
		this.lastKeepAlive = lastKeepAlive;
		this.answerKeepAlive = false;
	}

	public boolean didAnswerKeepAlive() {
		return answerKeepAlive;
	}

	public void refreshAnswerKeepAlive(boolean answerKeepAlive) {
		this.answerKeepAlive = answerKeepAlive;
	}

	/**
	 * Change the held item for the player viewers
	 * Also cancel eating if {@link #isEating()} was true
	 * <p>
	 * Warning: the player will not be noticed by this chance, only his viewers,
	 * see instead: {@link #setHeldItemSlot(short)}
	 *
	 * @param slot the new held slot
	 */
	public void refreshHeldSlot(short slot) {
		this.heldSlot = slot;
		syncEquipment(EntityEquipmentPacket.Slot.MAIN_HAND);

		refreshEating(false);
	}

	public void refreshEating(boolean isEating, long eatingTime) {
		this.isEating = isEating;
		if (isEating) {
			this.startEatingTime = System.currentTimeMillis();
			this.eatingTime = eatingTime;
		} else {
			this.startEatingTime = 0;
		}
	}

	public void refreshEating(boolean isEating) {
		refreshEating(isEating, defaultEatingTime);
	}

	/**
	 * Used to call {@link ItemUpdateStateEvent} with the proper item
	 * It does check which hand to get the item to update
	 *
	 * @param allowFood true if food should be updated, false otherwise
	 * @return the called {@link ItemUpdateStateEvent},
	 * null if there is no item to update the state
	 */
	public ItemUpdateStateEvent callItemUpdateStateEvent(boolean allowFood) {
		Material mainHandMat = Material.fromId(getItemInMainHand().getMaterialId());
		Material offHandMat = Material.fromId(getItemInOffHand().getMaterialId());
		boolean isOffhand = offHandMat.hasState();

		ItemStack updatedItem = isOffhand ? getItemInOffHand() :
				mainHandMat.hasState() ? getItemInMainHand() : null;
		if (updatedItem == null) // No item with state, cancel
			return null;

		boolean isFood = updatedItem.getMaterial().isFood();

		if (isFood && !allowFood)
			return null;

		ItemUpdateStateEvent itemUpdateStateEvent = new ItemUpdateStateEvent(updatedItem,
				isOffhand ? Hand.OFF : Hand.MAIN);
		callEvent(ItemUpdateStateEvent.class, itemUpdateStateEvent);

		return itemUpdateStateEvent;
	}

	/**
	 * Make the player digging a custom block, see {@link #resetTargetBlock()} to rewind
	 *
	 * @param targetCustomBlock   the custom block to dig
	 * @param targetBlockPosition the custom block position
	 * @param breakTime           the time it will take to break the block in milliseconds
	 */
	public void setTargetBlock(CustomBlock targetCustomBlock, BlockPosition targetBlockPosition, int breakTime) {
		this.targetCustomBlock = targetCustomBlock;
		this.targetBlockPosition = targetBlockPosition;
		this.targetBlockTime = targetBlockPosition == null ? 0 : System.currentTimeMillis();
		this.blockBreakTime = breakTime;
	}

	/**
	 * Reset data from the current block the player is mining.
	 * If the currently mined block (or if there isn't any) is not a CustomBlock, nothing append
	 */
	public void resetTargetBlock() {
		if (targetBlockPosition != null) {
			sendBlockBreakAnimation(targetBlockPosition, (byte) -1); // Clear the break animation
			this.targetCustomBlock = null;
			this.targetBlockPosition = null;
			this.targetBlockTime = 0;

			// Remove effect
			RemoveEntityEffectPacket removeEntityEffectPacket = new RemoveEntityEffectPacket();
			removeEntityEffectPacket.entityId = getEntityId();
			removeEntityEffectPacket.effectId = 4;
			getPlayerConnection().sendPacket(removeEntityEffectPacket);
		}
	}

	/**
	 * Used internally to add Bossbar in the {@link #getBossBars()} set
	 * You probably want to use {@link BossBar#addViewer(Player)}
	 *
	 * @param bossBar the bossbar to add internally
	 */
	public void refreshAddBossbar(BossBar bossBar) {
		this.bossBars.add(bossBar);
	}

	/**
	 * Used internally to remove Bossbar from the {@link #getBossBars()} set
	 * You probably want to use {@link BossBar#removeViewer(Player)}
	 *
	 * @param bossBar the bossbar to remove internally
	 */
	public void refreshRemoveBossbar(BossBar bossBar) {
		this.bossBars.remove(bossBar);
	}

	public void refreshVehicleSteer(float sideways, float forward, boolean jump, boolean unmount) {
		this.vehicleInformation.refresh(sideways, forward, jump, unmount);
	}

	/**
	 * @return the chunk range of the viewers,
	 * which is {@link MinecraftServer#CHUNK_VIEW_DISTANCE} or {@link PlayerSettings#getViewDistance()}
	 * based on which one is the lowest
	 */
	public int getChunkRange() {
		int serverRange = MinecraftServer.CHUNK_VIEW_DISTANCE;
		int playerRange = getSettings().viewDistance;
		if (playerRange == 0) {
			return serverRange; // Didn't receive settings packet yet (is the case on login)
		} else {
			return Math.min(playerRange, serverRange);
		}
	}

	/**
	 * Get the last sent keep alive id
	 *
	 * @return the last keep alive id sent to the player
	 */
	public long getLastKeepAlive() {
		return lastKeepAlive;
	}

	/**
	 * Get the packet to add the player from tab-list
	 *
	 * @return a {@link PlayerInfoPacket} to add the player
	 */
	protected PlayerInfoPacket getAddPlayerToList() {
		final String textures = skin == null ? "" : skin.getTextures();
		final String signature = skin == null ? null : skin.getSignature();

		String jsonDisplayName = displayName != null ? Chat.toJsonString(Chat.fromLegacyText(displayName)) : null;
		PlayerInfoPacket playerInfoPacket = new PlayerInfoPacket(PlayerInfoPacket.Action.ADD_PLAYER);

		PlayerInfoPacket.AddPlayer addPlayer =
				new PlayerInfoPacket.AddPlayer(getUuid(), getUsername(), getGameMode(), getLatency());
		addPlayer.displayName = jsonDisplayName;

		PlayerInfoPacket.AddPlayer.Property prop =
				new PlayerInfoPacket.AddPlayer.Property("textures", textures, signature);
		addPlayer.properties.add(prop);

		playerInfoPacket.playerInfos.add(addPlayer);
		return playerInfoPacket;
	}

	/**
	 * Get the packet to remove the player from tab-list
	 *
	 * @return a {@link PlayerInfoPacket} to add the player
	 */
	protected PlayerInfoPacket getRemovePlayerToList() {
		PlayerInfoPacket playerInfoPacket = new PlayerInfoPacket(PlayerInfoPacket.Action.REMOVE_PLAYER);

		PlayerInfoPacket.RemovePlayer removePlayer =
				new PlayerInfoPacket.RemovePlayer(getUuid());

		playerInfoPacket.playerInfos.add(removePlayer);
		return playerInfoPacket;
	}

	/**
	 * Send all the related packet to have the player sent to another with related data
	 * (create player, spawn position, velocity, metadata, equipments, passengers, team)
	 * <p>
	 * WARNING: this does not sync the player, please use {@link #addViewer(Player)}
	 *
	 * @param connection the connection to show the player to
	 */
	protected void showPlayer(PlayerConnection connection) {
		SpawnPlayerPacket spawnPlayerPacket = new SpawnPlayerPacket();
		spawnPlayerPacket.entityId = getEntityId();
		spawnPlayerPacket.playerUuid = getUuid();
		spawnPlayerPacket.position = getPosition();
		connection.sendPacket(getAddPlayerToList());

		connection.sendPacket(spawnPlayerPacket);
		connection.sendPacket(getVelocityPacket());
		connection.sendPacket(getMetadataPacket());

		// Equipments synchronization
		syncEquipments(connection);

		if (hasPassenger()) {
			connection.sendPacket(getPassengersPacket());
		}

		// Team
		if (team != null)
			connection.sendPacket(team.getTeamsCreationPacket());

		EntityHeadLookPacket entityHeadLookPacket = new EntityHeadLookPacket();
		entityHeadLookPacket.entityId = getEntityId();
		entityHeadLookPacket.yaw = position.getYaw();
		connection.sendPacket(entityHeadLookPacket);
	}

	@Override
	public ItemStack getItemInMainHand() {
		return inventory.getItemInMainHand();
	}

	@Override
	public void setItemInMainHand(ItemStack itemStack) {
		inventory.setItemInMainHand(itemStack);
	}

	@Override
	public ItemStack getItemInOffHand() {
		return inventory.getItemInOffHand();
	}

	@Override
	public void setItemInOffHand(ItemStack itemStack) {
		inventory.setItemInOffHand(itemStack);
	}

	@Override
	public ItemStack getHelmet() {
		return inventory.getHelmet();
	}

	@Override
	public void setHelmet(ItemStack itemStack) {
		inventory.setHelmet(itemStack);
	}

	@Override
	public ItemStack getChestplate() {
		return inventory.getChestplate();
	}

	@Override
	public void setChestplate(ItemStack itemStack) {
		inventory.setChestplate(itemStack);
	}

	@Override
	public ItemStack getLeggings() {
		return inventory.getLeggings();
	}

	@Override
	public void setLeggings(ItemStack itemStack) {
		inventory.setLeggings(itemStack);
	}

	@Override
	public ItemStack getBoots() {
		return inventory.getBoots();
	}

	@Override
	public void setBoots(ItemStack itemStack) {
		inventory.setBoots(itemStack);
	}

	/**
	 * Represent the main or off hand of the player
	 */
	public enum Hand {
		MAIN,
		OFF
	}

	public enum FacePoint {
		FEET,
		EYE
	}

	// Settings enum

	/**
	 * Represent where is located the main hand of the player (can be changed in Minecraft option)
	 */
	public enum MainHand {
		LEFT,
		RIGHT
	}

	public enum ChatMode {
		ENABLED,
		COMMANDS_ONLY,
		HIDDEN
	}

	public class PlayerSettings {

		private String locale;
		private byte viewDistance;
		private ChatMode chatMode;
		private boolean chatColors;
		private byte displayedSkinParts;
		private MainHand mainHand;

		/**
		 * The player game language
		 *
		 * @return the player locale
		 */
		public String getLocale() {
			return locale;
		}

		/**
		 * Get the player view distance
		 *
		 * @return the player view distance
		 */
		public byte getViewDistance() {
			return viewDistance;
		}

		/**
		 * Get the player chat mode
		 *
		 * @return the player chat mode
		 */
		public ChatMode getChatMode() {
			return chatMode;
		}

		/**
		 * Get if the player has chat colors enabled
		 *
		 * @return true if chat colors are enabled, false otherwise
		 */
		public boolean hasChatColors() {
			return chatColors;
		}

		public byte getDisplayedSkinParts() {
			return displayedSkinParts;
		}

		/**
		 * Get the player main hand
		 *
		 * @return the player main hand
		 */
		public MainHand getMainHand() {
			return mainHand;
		}

		/**
		 * Change the player settings internally
		 * <p>
		 * WARNING: the player will not be noticed by this change, probably unsafe
		 *
		 * @param locale             the player locale
		 * @param viewDistance       the player view distance
		 * @param chatMode           the player chat mode
		 * @param chatColors         the player chat colors
		 * @param displayedSkinParts the player displayed skin parts
		 * @param mainHand           the player main handœ
		 */
		public void refresh(String locale, byte viewDistance, ChatMode chatMode, boolean chatColors, byte displayedSkinParts, MainHand mainHand) {
			this.locale = locale;
			this.viewDistance = viewDistance;
			this.chatMode = chatMode;
			this.chatColors = chatColors;
			this.displayedSkinParts = displayedSkinParts;
			this.mainHand = mainHand;
			sendMetadataIndex(16);
		}

	}
=======
    // Game state (https://wiki.vg/Protocol#Change_Game_State)
    private boolean enableRespawnScreen;

    // CustomBlock break delay
    private CustomBlock targetCustomBlock;
    private BlockPosition targetBlockPosition;
    private long targetBlockTime;
    private byte targetLastStage;
    private int blockBreakTime;

    private Set<BossBar> bossBars = new CopyOnWriteArraySet<>();
    private Team team;
    private BelowNameScoreboard belowNameScoreboard;

    /**
     * Last damage source to hit this player, used to display the death message.
     */
    private DamageType lastDamageSource;

    private int permissionLevel;

    private boolean reducedDebugScreenInformation;

    // Abilities
    private boolean invulnerable;
    private boolean flying;
    private boolean allowFlying;
    private boolean instantBreak;
    private float flyingSpeed = 0.05f;
    private float fieldViewModifier = 0.1f;

    // Statistics
    private Map<PlayerStatistic, Integer> statisticValueMap = new Hashtable<>();

    // Vehicle
    private PlayerVehicleInformation vehicleInformation = new PlayerVehicleInformation();

    // Tick related
    private final PlayerTickEvent playerTickEvent = new PlayerTickEvent(this);

    public Player(UUID uuid, String username, PlayerConnection playerConnection) {
        super(EntityType.PLAYER);
        this.uuid = uuid; // Override Entity#uuid defined in the constructor
        this.username = username;
        this.playerConnection = playerConnection;

        setBoundingBox(0.69f, 1.8f, 0.69f);

        setRespawnPoint(new Position(0, 0, 0));

        this.settings = new PlayerSettings();
        this.inventory = new PlayerInventory(this);

        setCanPickupItem(true); // By default

        // Allow the server to send the next keep alive packet
        refreshAnswerKeepAlive(true);

        this.gameMode = GameMode.SURVIVAL;
        this.dimension = Dimension.OVERWORLD;
        this.levelType = LevelType.DEFAULT;
        refreshPosition(0, 0, 0);

        // FakePlayer init its connection there
        playerConnectionInit();

        MinecraftServer.getEntityManager().addWaitingPlayer(this);
    }

    /**
     * Used when the player is created ({@link EntityManager#waitingPlayersTick()})
     * Init the player and spawn him
     */
    protected void init() {
        // TODO complete login sequence with optionals packets
        JoinGamePacket joinGamePacket = new JoinGamePacket();
        joinGamePacket.entityId = getEntityId();
        joinGamePacket.gameMode = gameMode;
        joinGamePacket.dimension = dimension;
        joinGamePacket.maxPlayers = 0; // Unused
        joinGamePacket.levelType = levelType;
        joinGamePacket.viewDistance = MinecraftServer.CHUNK_VIEW_DISTANCE;
        joinGamePacket.reducedDebugInfo = false;
        playerConnection.sendPacket(joinGamePacket);

        // TODO minecraft:brand plugin message

        ServerDifficultyPacket serverDifficultyPacket = new ServerDifficultyPacket();
        serverDifficultyPacket.difficulty = MinecraftServer.getDifficulty();
        serverDifficultyPacket.locked = true;
        playerConnection.sendPacket(serverDifficultyPacket);

        SpawnPositionPacket spawnPositionPacket = new SpawnPositionPacket();
        spawnPositionPacket.x = 0;
        spawnPositionPacket.y = 0;
        spawnPositionPacket.z = 0;
        playerConnection.sendPacket(spawnPositionPacket);

        // Add player to list with spawning skin
        PlayerSkinInitEvent skinInitEvent = new PlayerSkinInitEvent(this);
        callEvent(PlayerSkinInitEvent.class, skinInitEvent);
        this.skin = skinInitEvent.getSkin();
        playerConnection.sendPacket(getAddPlayerToList());

        // Commands start
        {
            CommandManager commandManager = MinecraftServer.getCommandManager();
            DeclareCommandsPacket declareCommandsPacket = commandManager.createDeclareCommandsPacket(this);

            playerConnection.sendPacket(declareCommandsPacket);
        }
        // Commands end


        // Recipes start
        {
            RecipeManager recipeManager = MinecraftServer.getRecipeManager();
            DeclareRecipesPacket declareRecipesPacket = recipeManager.getDeclareRecipesPacket();
            if (declareRecipesPacket.recipes != null) {
                playerConnection.sendPacket(declareRecipesPacket);
            }

            List<String> recipesIdentifier = new ArrayList<>();
            for (Recipe recipe : recipeManager.getRecipes()) {
                if (!recipe.shouldShow(this))
                    continue;

                recipesIdentifier.add(recipe.getRecipeId());
            }
            if (!recipesIdentifier.isEmpty()) {
                String[] identifiers = recipesIdentifier.toArray(new String[0]);
                UnlockRecipesPacket unlockRecipesPacket = new UnlockRecipesPacket();
                unlockRecipesPacket.mode = 0;
                unlockRecipesPacket.recipesId = identifiers;
                unlockRecipesPacket.initRecipesId = identifiers;
                playerConnection.sendPacket(unlockRecipesPacket);
            }
        }
        // Recipes end

        // Some client update
        playerConnection.sendPacket(getPropertiesPacket()); // Send default properties
        refreshHealth(); // Heal and send health packet
        refreshAbilities(); // Send abilities packet
        getInventory().update();
    }

    /**
     * Used to initialize the player connection
     */
    protected void playerConnectionInit() {
        this.playerConnection.setPlayer(this);
    }

    @Override
    public boolean damage(DamageType type, float value) {
        if (isInvulnerable())
            return false;

        // Compute final heart based on health and additional hearts
        boolean result = super.damage(type, value);
        if (result) {
            lastDamageSource = type;
        }
        return result;
    }

    @Override
    public void update(long time) {
        // Flush all pending packets
        playerConnection.flush();

        // Process received packets
        ClientPlayPacket packet;
        while ((packet = packets.poll()) != null) {
            packet.process(this);
        }

        super.update(time); // Super update (item pickup/fire management)

        // Target block stage
        if (targetCustomBlock != null) {
            final byte animationCount = 10;
            long since = time - targetBlockTime;
            byte stage = (byte) (since / (blockBreakTime / animationCount));
            stage = MathUtils.setBetween(stage, (byte) -1, animationCount);
            if (stage != targetLastStage) {
                sendBlockBreakAnimation(targetBlockPosition, stage);
            }
            this.targetLastStage = stage;
            if (stage > 9) {
                instance.breakBlock(this, targetBlockPosition);
                resetTargetBlock();
            }
        }

        // Experience orb pickup
        Chunk chunk = instance.getChunkAt(getPosition()); // TODO check surrounding chunks
        Set<Entity> entities = instance.getChunkEntities(chunk);
        for (Entity entity : entities) {
            if (entity instanceof ExperienceOrb) {
                ExperienceOrb experienceOrb = (ExperienceOrb) entity;
                BoundingBox itemBoundingBox = experienceOrb.getBoundingBox();
                if (expandedBoundingBox.intersect(itemBoundingBox)) {
                    synchronized (experienceOrb) {
                        if (experienceOrb.shouldRemove() || experienceOrb.isRemoveScheduled())
                            continue;
                        PickupExperienceEvent pickupExperienceEvent = new PickupExperienceEvent(experienceOrb);
                        callCancellableEvent(PickupExperienceEvent.class, pickupExperienceEvent, () -> {
                            short experienceCount = pickupExperienceEvent.getExperienceCount(); // TODO give to player
                            entity.remove();
                        });
                    }
                }
            }
        }

        // Eating animation
        if (isEating()) {
            if (time - startEatingTime >= eatingTime) {
                refreshEating(false);

                triggerStatus((byte) 9); // Mark item use as finished
                ItemUpdateStateEvent itemUpdateStateEvent = callItemUpdateStateEvent(true);

                // Refresh hand
                boolean isOffHand = itemUpdateStateEvent.getHand() == Player.Hand.OFF;
                refreshActiveHand(false, isOffHand, false);

                ItemStack foodItem = itemUpdateStateEvent.getItemStack();
                boolean isFood = foodItem.getMaterial().isFood();

                if (isFood) {
                    PlayerEatEvent playerEatEvent = new PlayerEatEvent(this, foodItem);
                    callEvent(PlayerEatEvent.class, playerEatEvent);
                }
            }
        }

        // Tick event
        callEvent(PlayerTickEvent.class, playerTickEvent);

        // Multiplayer sync
        final boolean positionChanged = position.getX() != lastX || position.getY() != lastY || position.getZ() != lastZ;
        final boolean viewChanged = position.getYaw() != lastYaw || position.getPitch() != lastPitch;
        if (!getViewers().isEmpty() && (positionChanged || viewChanged)) {
            ServerPacket updatePacket = null;
            ServerPacket optionalUpdatePacket = null;
            if (positionChanged && viewChanged) {
                EntityPositionAndRotationPacket entityPositionAndRotationPacket = new EntityPositionAndRotationPacket();
                entityPositionAndRotationPacket.entityId = getEntityId();
                entityPositionAndRotationPacket.deltaX = (short) ((position.getX() * 32 - lastX * 32) * 128);
                entityPositionAndRotationPacket.deltaY = (short) ((position.getY() * 32 - lastY * 32) * 128);
                entityPositionAndRotationPacket.deltaZ = (short) ((position.getZ() * 32 - lastZ * 32) * 128);
                entityPositionAndRotationPacket.yaw = position.getYaw();
                entityPositionAndRotationPacket.pitch = position.getPitch();
                entityPositionAndRotationPacket.onGround = onGround;

                lastX = position.getX();
                lastY = position.getY();
                lastZ = position.getZ();
                lastYaw = position.getYaw();
                lastPitch = position.getPitch();
                updatePacket = entityPositionAndRotationPacket;
            } else if (positionChanged) {
                EntityPositionPacket entityPositionPacket = new EntityPositionPacket();
                entityPositionPacket.entityId = getEntityId();
                entityPositionPacket.deltaX = (short) ((position.getX() * 32 - lastX * 32) * 128);
                entityPositionPacket.deltaY = (short) ((position.getY() * 32 - lastY * 32) * 128);
                entityPositionPacket.deltaZ = (short) ((position.getZ() * 32 - lastZ * 32) * 128);
                entityPositionPacket.onGround = onGround;
                lastX = position.getX();
                lastY = position.getY();
                lastZ = position.getZ();
                updatePacket = entityPositionPacket;
            } else if (viewChanged) {
                EntityRotationPacket entityRotationPacket = new EntityRotationPacket();
                entityRotationPacket.entityId = getEntityId();
                entityRotationPacket.yaw = position.getYaw();
                entityRotationPacket.pitch = position.getPitch();
                entityRotationPacket.onGround = onGround;

                lastYaw = position.getYaw();
                lastPitch = position.getPitch();
                updatePacket = entityRotationPacket;
            }

            if (viewChanged) {
                EntityHeadLookPacket entityHeadLookPacket = new EntityHeadLookPacket();
                entityHeadLookPacket.entityId = getEntityId();
                entityHeadLookPacket.yaw = position.getYaw();
                optionalUpdatePacket = entityHeadLookPacket;
            }

            if (updatePacket != null) {
                if (optionalUpdatePacket != null) {
                    sendPacketsToViewers(updatePacket, optionalUpdatePacket);
                } else {
                    sendPacketToViewers(updatePacket);
                }
            }
        }

    }

    @Override
    public void kill() {
        if (!isDead()) {
            // send death message to player
            Component deathMessage;
            if (lastDamageSource != null) {
                deathMessage = lastDamageSource.buildDeathScreenMessage(this);
            } else { // may happen if killed by the server without applying damage
                deathMessage = TextComponent.of("Killed by poor programming.");
            }
            CombatEventPacket deathPacket = CombatEventPacket.death(this, Optional.empty(), deathMessage);
            playerConnection.sendPacket(deathPacket);

            // send death message to chat
            Component chatMessage;
            if (lastDamageSource != null) {
                chatMessage = lastDamageSource.buildChatMessage(this);
            } else { // may happen if killed by the server without applying damage
                chatMessage = TextComponent.of(getUsername() + " was killed by poor programming.");
            }
            MinecraftServer.getConnectionManager().getOnlinePlayers().forEach(player -> {
                player.sendMessage(chatMessage);
            });
        }
        super.kill();
    }

    /**
     * Respawn the player by sending a {@link RespawnPacket} to the player and teleporting him
     * to {@link #getRespawnPoint()}. It also reset fire and his health
     */
    public void respawn() {
        if (!isDead())
            return;

        setFireForDuration(0);
        setOnFire(false);
        refreshHealth();
        RespawnPacket respawnPacket = new RespawnPacket();
        respawnPacket.dimension = getDimension();
        respawnPacket.gameMode = getGameMode();
        respawnPacket.levelType = getLevelType();
        getPlayerConnection().sendPacket(respawnPacket);
        PlayerRespawnEvent respawnEvent = new PlayerRespawnEvent(this, getRespawnPoint());
        callEvent(PlayerRespawnEvent.class, respawnEvent);
        refreshIsDead(false);

        // Runnable called when teleportation is successful (after loading and sending necessary chunk)
        teleport(respawnEvent.getRespawnPosition(), this::refreshAfterTeleport);
    }

    @Override
    public void spawn() {

    }

    @Override
    public boolean isOnGround() {
        return onGround;
    }

    @Override
    public void remove() {
        super.remove();
        this.packets.clear();
        clearBossBars();
        if (getOpenInventory() != null)
            getOpenInventory().removeViewer(this);
        this.viewableEntities.forEach(entity -> entity.removeViewer(this));
        this.viewableChunks.forEach(chunk -> {
            if (chunk.isLoaded())
                chunk.removeViewer(this);
        });
        resetTargetBlock();
        callEvent(PlayerDisconnectEvent.class, new PlayerDisconnectEvent(this));
        playerConnection.disconnect();
    }

    @Override
    public boolean addViewer(Player player) {
        if (player == this)
            return false;

        boolean result = super.addViewer(player);
        if (!result)
            return false;

        PlayerConnection viewerConnection = player.getPlayerConnection();
        showPlayer(viewerConnection);
        return result;
    }

    @Override
    public boolean removeViewer(Player player) {
        if (player == this)
            return false;

        boolean result = super.removeViewer(player);
        PlayerConnection viewerConnection = player.getPlayerConnection();
        viewerConnection.sendPacket(getRemovePlayerToList());

        // Team
        if (team != null && team.getPlayers().size() == 1) // If team only contains "this" player
            viewerConnection.sendPacket(team.createTeamDestructionPacket());
        return result;
    }

    @Override
    public void setInstance(Instance instance) {
        Check.notNull(instance, "instance cannot be null!");
        Check.argCondition(this.instance == instance, "Instance should be different than the current one");

        boolean firstSpawn = this.instance == null; // TODO: Handle player reconnections, must be false in that case too
        for (Chunk viewableChunk : viewableChunks) {
            viewableChunk.removeViewer(this);
        }
        viewableChunks.clear();

        if (this.instance != null) {
            Dimension instanceDimension = instance.getDimension();
            if (dimension != instanceDimension)
                sendDimension(instanceDimension);
        }

        long[] visibleChunks = ChunkUtils.getChunksInRange(position, getChunkRange());
        int length = visibleChunks.length;

        AtomicInteger counter = new AtomicInteger(0);
        for (int i = 0; i < length; i++) {
            int[] chunkPos = ChunkUtils.getChunkCoord(visibleChunks[i]);
            int chunkX = chunkPos[0];
            int chunkZ = chunkPos[1];
            Consumer<Chunk> callback = (chunk) -> {
                if (chunk != null) {
                    viewableChunks.add(chunk);
                    chunk.addViewer(this);
                    instance.sendChunk(this, chunk);
                    updateViewPosition(chunk);
                }
                boolean isLast = counter.get() == length - 1;
                if (isLast) {
                    // This is the last chunk to be loaded , spawn player
                    super.setInstance(instance);
                    PlayerSpawnEvent spawnEvent = new PlayerSpawnEvent(instance, firstSpawn);
                    callEvent(PlayerSpawnEvent.class, spawnEvent);
                } else {
                    // Increment the counter of current loaded chunks
                    counter.incrementAndGet();
                }
            };

            // WARNING: if auto load is disabled and no chunks are loaded beforehand, player will be stuck.
            instance.loadOptionalChunk(chunkX, chunkZ, callback);
        }
    }

    @Override
    public Consumer<PacketWriter> getMetadataConsumer() {
        return packet -> {
            super.getMetadataConsumer().accept(packet);
            fillMetadataIndex(packet, 14);
        };
    }

    @Override
    protected void fillMetadataIndex(PacketWriter packet, int index) {
        super.fillMetadataIndex(packet, index);
        if (index == 14) {
            packet.writeByte((byte) 14);
            packet.writeByte(METADATA_FLOAT);
            packet.writeFloat(additionalHearts);
        }
    }

    /**
     * Send a {@link BlockBreakAnimationPacket} packet to the player and his viewers
     * Setting {@code destroyStage} to -1 reset the break animation
     *
     * @param blockPosition the position of the block
     * @param destroyStage  the destroy stage
     * @throws IllegalArgumentException if {@code destroyStage} is not between -1 and 10
     */
    public void sendBlockBreakAnimation(BlockPosition blockPosition, byte destroyStage) {
        Check.argCondition(!MathUtils.isBetween(destroyStage, -1, 10),
                "The destroy stage has to be between -1 and 10");
        BlockBreakAnimationPacket breakAnimationPacket = new BlockBreakAnimationPacket();
        breakAnimationPacket.entityId = getEntityId() + 1;
        breakAnimationPacket.blockPosition = blockPosition;
        breakAnimationPacket.destroyStage = destroyStage;
        sendPacketToViewersAndSelf(breakAnimationPacket);
    }

    // Use legacy color formatting
    @Override
    public void sendMessage(String message) {
        sendMessage(Chat.fromLegacyText(message));
    }

    /**
     * Send a message to the player
     *
     * @param message   the message to send
     * @param colorChar the character used to represent the color
     */
    public void sendMessage(String message, char colorChar) {
        sendMessage(Chat.fromLegacyText(message, colorChar));
    }

    /**
     * Send a message to the player
     *
     * @param component the text component
     */
    public void sendMessage(Component component) {
        String json = Chat.toJsonString(component);
        playerConnection.sendPacket(new ChatMessagePacket(json, ChatMessagePacket.Position.CHAT));
    }

    public void playSound(Sound sound, SoundCategory soundCategory, int x, int y, int z, float volume, float pitch) {
        SoundEffectPacket soundEffectPacket = new SoundEffectPacket();
        soundEffectPacket.soundId = sound.getId();
        soundEffectPacket.soundCategory = soundCategory;
        soundEffectPacket.x = x * 8;
        soundEffectPacket.y = y * 8;
        soundEffectPacket.z = z * 8;
        soundEffectPacket.volume = volume;
        soundEffectPacket.pitch = pitch;
        playerConnection.sendPacket(soundEffectPacket);
    }

    /**
     * Plays a given effect at the given position for this player
     *
     * @param effect                the effect to play
     * @param x                     x position of the effect
     * @param y                     y position of the effect
     * @param z                     z position of the effect
     * @param data                  data for the effect
     * @param disableRelativeVolume disable volume scaling based on distance
     */
    public void playEffect(Effects effect, int x, int y, int z, int data, boolean disableRelativeVolume) {
        EffectPacket packet = new EffectPacket();
        packet.effectId = effect.getId();
        packet.position = new BlockPosition(x, y, z);
        packet.data = data;
        packet.disableRelativeVolume = disableRelativeVolume;
        playerConnection.sendPacket(packet);
    }

    /**
     * Send a {@link StopSoundPacket} packet
     */
    public void stopSound() {
        StopSoundPacket stopSoundPacket = new StopSoundPacket();
        stopSoundPacket.flags = 0x00;
        playerConnection.sendPacket(stopSoundPacket);
    }

    public void sendHeaderFooter(Component header, Component footer) {
        PlayerListHeaderAndFooterPacket playerListHeaderAndFooterPacket = new PlayerListHeaderAndFooterPacket();
        playerListHeaderAndFooterPacket.emptyHeader = header == null;
        playerListHeaderAndFooterPacket.emptyFooter = footer == null;
        playerListHeaderAndFooterPacket.header = Chat.toJsonString(header);
        playerListHeaderAndFooterPacket.footer = Chat.toJsonString(footer);

        playerConnection.sendPacket(playerListHeaderAndFooterPacket);
    }

    public void sendHeaderFooter(String header, String footer, char colorChar) {
        sendHeaderFooter(Chat.fromLegacyText(header, colorChar), Chat.fromLegacyText(footer, colorChar));
    }

    private void sendTitle(Component title, TitlePacket.Action action) {
        TitlePacket titlePacket = new TitlePacket();
        titlePacket.action = action;

        switch (action) {
            case SET_TITLE:
                titlePacket.titleText = Chat.toJsonString(title);
                break;
            case SET_SUBTITLE:
                titlePacket.subtitleText = Chat.toJsonString(title);
                break;
            case SET_ACTION_BAR:
                titlePacket.actionBarText = Chat.toJsonString(title);
            default:
                throw new UnsupportedOperationException("Invalid TitlePacket.Action type!");
        }

        playerConnection.sendPacket(titlePacket);
    }

    public void sendTitleSubtitleMessage(Component title, Component subtitle) {
        sendTitle(title, TitlePacket.Action.SET_TITLE);
        sendTitle(subtitle, TitlePacket.Action.SET_SUBTITLE);
    }

    public void sendTitleMessage(Component title) {
        sendTitle(title, TitlePacket.Action.SET_TITLE);
    }

    public void sendTitleMessage(String title, char colorChar) {
        sendTitleMessage(Chat.fromLegacyText(title, colorChar));
    }

    public void sendTitleMessage(String title) {
        sendTitleMessage(title, Chat.COLOR_CHAR);
    }

    public void sendSubtitleMessage(Component subtitle) {
        sendTitle(subtitle, TitlePacket.Action.SET_SUBTITLE);
    }

    public void sendSubtitleMessage(String subtitle, char colorChar) {
        sendSubtitleMessage(Chat.fromLegacyText(subtitle, colorChar));
    }

    public void sendSubtitleMessage(String subtitle) {
        sendSubtitleMessage(subtitle, Chat.COLOR_CHAR);
    }

    public void sendActionBarMessage(Component actionBar) {
        sendTitle(actionBar, TitlePacket.Action.SET_ACTION_BAR);
    }

    public void sendActionBarMessage(String message, char colorChar) {
        sendActionBarMessage(Chat.fromLegacyText(message, colorChar));
    }

    public void sendActionBarMessage(String message) {
        sendActionBarMessage(message, Chat.COLOR_CHAR);
    }

    @Override
    public boolean isImmune(DamageType type) {
        if (!getGameMode().canTakeDamage()) {
            return type != DamageType.VOID;
        }
        return super.isImmune(type);
    }

    @Override
    public void setAttribute(Attribute attribute, float value) {
        super.setAttribute(attribute, value);
        if (playerConnection != null)
            playerConnection.sendPacket(getPropertiesPacket());
    }

    @Override
    public void setHealth(float health) {
        super.setHealth(health);
        sendUpdateHealthPacket();
    }

    /**
     * Get the player additional hearts
     *
     * @return the player additional hearts
     */
    public float getAdditionalHearts() {
        return additionalHearts;
    }

    /**
     * Update the internal field and send the appropriate {@link EntityMetaDataPacket}
     *
     * @param additionalHearts the count of additional heartss
     */
    public void setAdditionalHearts(float additionalHearts) {
        this.additionalHearts = additionalHearts;
        sendMetadataIndex(14);
    }

    /**
     * Get the player food
     *
     * @return the player food
     */
    public int getFood() {
        return food;
    }

    /**
     * Set and refresh client food bar
     *
     * @param food the new food value
     */
    public void setFood(int food) {
        Check.argCondition(!MathUtils.isBetween(food, 0, 20), "Food has to be between 0 and 20");
        this.food = food;
        sendUpdateHealthPacket();
    }

    public float getFoodSaturation() {
        return foodSaturation;
    }

    /**
     * Set and refresh client food saturation
     *
     * @param foodSaturation the food saturation
     */
    public void setFoodSaturation(float foodSaturation) {
        Check.argCondition(!MathUtils.isBetween(foodSaturation, 0, 5), "Food saturation has to be between 0 and 5");
        this.foodSaturation = foodSaturation;
        sendUpdateHealthPacket();
    }

    /**
     * Get if the player is eating
     *
     * @return true if the player is eating, false otherwise
     */
    public boolean isEating() {
        return isEating;
    }

    /**
     * Get the player default eating time
     *
     * @return the player default eating time
     */
    public long getDefaultEatingTime() {
        return defaultEatingTime;
    }

    /**
     * Used to change the default eating time animation
     *
     * @param defaultEatingTime the default eating time in milliseconds
     */
    public void setDefaultEatingTime(long defaultEatingTime) {
        this.defaultEatingTime = defaultEatingTime;
    }

    /**
     * Get the player display name in the tab-list
     *
     * @return the player display name,
     * null means that {@link #getUsername()} is displayed
     */
    public String getDisplayName() {
        return displayName;
    }

    /**
     * Change the player display name in the tab-list
     * <p>
     * Set to null to show the player username
     *
     * @param displayName the display name
     */
    public void setDisplayName(String displayName) {
        this.displayName = displayName;

        String jsonDisplayName = displayName != null ? Chat.toJsonString(Chat.fromLegacyText(displayName)) : null;
        PlayerInfoPacket infoPacket = new PlayerInfoPacket(PlayerInfoPacket.Action.UPDATE_DISPLAY_NAME);
        infoPacket.playerInfos.add(new PlayerInfoPacket.UpdateDisplayName(getUuid(), jsonDisplayName));
        sendPacketToViewersAndSelf(infoPacket);
    }

    /**
     * Get the player skin
     *
     * @return the player skin object,
     * null means that the player has his {@link #getUuid()} default skin
     */
    public PlayerSkin getSkin() {
        return skin;
    }

    /**
     * Change the player skin
     *
     * @param skin the player skin, null to reset it to his {@link #getUuid()} default skin
     */
    public synchronized void setSkin(PlayerSkin skin) {
        this.skin = skin;

        DestroyEntitiesPacket destroyEntitiesPacket = new DestroyEntitiesPacket();
        destroyEntitiesPacket.entityIds = new int[]{getEntityId()};

        PlayerInfoPacket removePlayerPacket = getRemovePlayerToList();
        PlayerInfoPacket addPlayerPacket = getAddPlayerToList();

        RespawnPacket respawnPacket = new RespawnPacket();
        respawnPacket.dimension = getDimension();
        respawnPacket.gameMode = getGameMode();
        respawnPacket.levelType = getLevelType();

        playerConnection.sendPacket(removePlayerPacket);
        playerConnection.sendPacket(destroyEntitiesPacket);
        playerConnection.sendPacket(respawnPacket);
        playerConnection.sendPacket(addPlayerPacket);

        for (Player viewer : getViewers()) {
            PlayerConnection connection = viewer.getPlayerConnection();

            connection.sendPacket(removePlayerPacket);
            connection.sendPacket(destroyEntitiesPacket);

            showPlayer(connection);
        }

        getInventory().update();
        teleport(getPosition());
    }

    /**
     * Used to update the internal skin field
     *
     * @param skin the player skin
     * @see #setSkin(PlayerSkin) instead
     */
    protected void refreshSkin(PlayerSkin skin) {
        this.skin = skin;
    }

    /**
     * Get if the player has the respawn screen enabled or disabled
     *
     * @return true if the player has the respawn screen, false if he didn't
     */
    public boolean isEnableRespawnScreen() {
        return enableRespawnScreen;
    }

    /**
     * Enable or disable the respawn screen
     *
     * @param enableRespawnScreen true to enable the respawn screen, false to disable it
     */
    public void setEnableRespawnScreen(boolean enableRespawnScreen) {
        this.enableRespawnScreen = enableRespawnScreen;
        sendChangeGameStatePacket(ChangeGameStatePacket.Reason.ENABLE_RESPAWN_SCREEN, enableRespawnScreen ? 0 : 1);
    }

    /**
     * Get the player username
     *
     * @return the player username
     */
    public String getUsername() {
        return username;
    }

    /**
     * Change the internal player name, used for the {@link PlayerPreLoginEvent}
     * mostly unsafe outside of it
     *
     * @param username the new player name
     */
    protected void setUsername(String username) {
        this.username = username;
    }

    private void sendChangeGameStatePacket(ChangeGameStatePacket.Reason reason, float value) {
        ChangeGameStatePacket changeGameStatePacket = new ChangeGameStatePacket();
        changeGameStatePacket.reason = reason;
        changeGameStatePacket.value = value;
        playerConnection.sendPacket(changeGameStatePacket);
    }

    /**
     * @param item the item to drop
     * @return true if player can drop the item (event not cancelled), false otherwise
     */
    public boolean dropItem(ItemStack item) {
        ItemDropEvent itemDropEvent = new ItemDropEvent(item);
        callEvent(ItemDropEvent.class, itemDropEvent);
        return !itemDropEvent.isCancelled();
    }

    /**
     * Set the player resource pack
     *
     * @param resourcePack the resource pack
     */
    public void setResourcePack(ResourcePack resourcePack) {
        Check.notNull(resourcePack, "The resource pack cannot be null");
        final String url = resourcePack.getUrl();
        Check.notNull(url, "The resource pack url cannot be null");
        final String hash = resourcePack.getHash();

        ResourcePackSendPacket resourcePackSendPacket = new ResourcePackSendPacket();
        resourcePackSendPacket.url = url;
        resourcePackSendPacket.hash = hash;
        playerConnection.sendPacket(resourcePackSendPacket);
    }

    /**
     * Rotate the player to face {@code targetPosition}
     *
     * @param facePoint      the point from where the player should aim
     * @param targetPosition the target position to face
     */
    public void facePosition(FacePoint facePoint, Position targetPosition) {
        facePosition(facePoint, targetPosition, null, null);
    }

    /**
     * Rotate the player to face {@code entity}
     *
     * @param facePoint   the point from where the player should aim
     * @param entity      the entity to face
     * @param targetPoint the point to aim at {@code entity} position
     */
    public void facePosition(FacePoint facePoint, Entity entity, FacePoint targetPoint) {
        facePosition(facePoint, entity.getPosition(), entity, targetPoint);
    }

    private void facePosition(FacePoint facePoint, Position targetPosition, Entity entity, FacePoint targetPoint) {
        FacePlayerPacket facePlayerPacket = new FacePlayerPacket();
        facePlayerPacket.entityFacePosition = facePoint == FacePoint.EYE ?
                FacePlayerPacket.FacePosition.EYES : FacePlayerPacket.FacePosition.FEET;
        facePlayerPacket.targetX = targetPosition.getX();
        facePlayerPacket.targetY = targetPosition.getY();
        facePlayerPacket.targetZ = targetPosition.getZ();
        if (entity != null) {
            facePlayerPacket.entityId = entity.getEntityId();
            facePlayerPacket.entityFacePosition = targetPoint == FacePoint.EYE ?
                    FacePlayerPacket.FacePosition.EYES : FacePlayerPacket.FacePosition.FEET;
        }
        playerConnection.sendPacket(facePlayerPacket);
    }

    /**
     * Set the camera at {@code entity} eyes
     *
     * @param entity the entity to spectate
     */
    public void spectate(Entity entity) {
        CameraPacket cameraPacket = new CameraPacket();
        cameraPacket.cameraId = entity.getEntityId();
        playerConnection.sendPacket(cameraPacket);
    }

    /**
     * Reset the camera at the player
     */
    public void stopSpectating() {
        spectate(this);
    }

    /**
     * Used to retrieve the default spawn point
     * can be altered by the {@link PlayerRespawnEvent#setRespawnPosition(Position)}
     *
     * @return the default respawn point
     */
    public Position getRespawnPoint() {
        return respawnPoint;
    }

    /**
     * Change the default spawn point
     *
     * @param respawnPoint the player respawn point
     */
    public void setRespawnPoint(Position respawnPoint) {
        this.respawnPoint = respawnPoint;
    }

    /**
     * Called after the player teleportation to refresh his position
     * and send data to his new viewers
     */
    protected void refreshAfterTeleport() {
        getInventory().update();

        SpawnPlayerPacket spawnPlayerPacket = new SpawnPlayerPacket();
        spawnPlayerPacket.entityId = getEntityId();
        spawnPlayerPacket.playerUuid = getUuid();
        spawnPlayerPacket.position = getPosition();
        sendPacketToViewers(spawnPlayerPacket);

        // Update for viewers
        sendPacketToViewersAndSelf(getVelocityPacket());
        sendPacketToViewersAndSelf(getMetadataPacket());
        playerConnection.sendPacket(getPropertiesPacket());
        syncEquipments();

        sendSynchronization();
    }

    protected void refreshHealth() {
        this.food = 20;
        this.foodSaturation = 5;
        // refresh health and send health packet
        heal();
    }

    protected void sendUpdateHealthPacket() {
        UpdateHealthPacket updateHealthPacket = new UpdateHealthPacket();
        updateHealthPacket.health = getHealth();
        updateHealthPacket.food = food;
        updateHealthPacket.foodSaturation = foodSaturation;
        playerConnection.sendPacket(updateHealthPacket);
    }

    /**
     * Used to change the percentage experience bar
     * This cannot change the displayed level, see {@link #setLevel(int)}
     *
     * @param exp a percentage between 0 and 1
     */
    public void setExp(float exp) {
        Check.argCondition(!MathUtils.isBetween(exp, 0, 1), "Exp should be between 0 and 1");

        this.exp = exp;
        sendExperienceUpdatePacket();
    }

    /**
     * Used to change the level of the player
     * This cannot change the displayed percentage bar see {@link #setExp(float)}
     *
     * @param level the new level of the player
     */
    public void setLevel(int level) {
        this.level = level;
        sendExperienceUpdatePacket();
    }

    protected void sendExperienceUpdatePacket() {
        SetExperiencePacket setExperiencePacket = new SetExperiencePacket();
        setExperiencePacket.percentage = exp;
        setExperiencePacket.level = level;
        playerConnection.sendPacket(setExperiencePacket);
    }

    protected void onChunkChange(Chunk lastChunk, Chunk newChunk) {
        long[] lastVisibleChunks = ChunkUtils.getChunksInRange(new Position(16 * lastChunk.getChunkX(), 0, 16 * lastChunk.getChunkZ()), MinecraftServer.CHUNK_VIEW_DISTANCE);
        long[] updatedVisibleChunks = ChunkUtils.getChunksInRange(new Position(16 * newChunk.getChunkX(), 0, 16 * newChunk.getChunkZ()), MinecraftServer.CHUNK_VIEW_DISTANCE);
        int[] oldChunks = ArrayUtils.getDifferencesBetweenArray(lastVisibleChunks, updatedVisibleChunks);
        int[] newChunks = ArrayUtils.getDifferencesBetweenArray(updatedVisibleChunks, lastVisibleChunks);

        // Unload old chunks
        for (int index : oldChunks) {
            int[] chunkPos = ChunkUtils.getChunkCoord(lastVisibleChunks[index]);
            UnloadChunkPacket unloadChunkPacket = new UnloadChunkPacket();
            unloadChunkPacket.chunkX = chunkPos[0];
            unloadChunkPacket.chunkZ = chunkPos[1];
            playerConnection.sendPacket(unloadChunkPacket);

            Chunk chunk = instance.getChunk(chunkPos[0], chunkPos[1]);
            if (chunk != null)
                chunk.removeViewer(this);
        }

        updateViewPosition(newChunk);

        // Load new chunks
        for (int i = 0; i < newChunks.length; i++) {
            int index = newChunks[i];
            int[] chunkPos = ChunkUtils.getChunkCoord(updatedVisibleChunks[index]);
            instance.loadOptionalChunk(chunkPos[0], chunkPos[1], chunk -> {
                if (chunk == null) {
                    // Cannot load chunk (auto load is not enabled)
                    return;
                }
                this.viewableChunks.add(chunk);
                chunk.addViewer(this);
                instance.sendChunk(this, chunk);
            });
        }
    }

    @Override
    public void teleport(Position position, Runnable callback) {
        super.teleport(position, () -> {
            updatePlayerPosition();
            if (callback != null)
                callback.run();
        });
    }

    @Override
    public void teleport(Position position) {
        teleport(position, null);
    }

    /**
     * Get the player connection
     * <p>
     * Used to send packets and get relatives stuff to the connection
     *
     * @return the player connection
     */
    public PlayerConnection getPlayerConnection() {
        return playerConnection;
    }

    /**
     * Get if the player is online or not
     *
     * @return true if the player is online, false otherwise
     */
    public boolean isOnline() {
        return playerConnection.isOnline();
    }

    /**
     * Get the player settings
     *
     * @return the player settings
     */
    public PlayerSettings getSettings() {
        return settings;
    }

    /**
     * Get the player dimension
     *
     * @return the player current dimension
     */
    public Dimension getDimension() {
        return dimension;
    }

    public PlayerInventory getInventory() {
        return inventory;
    }

    /**
     * Used to get the player latency,
     * computed by seeing how long it takes the client to answer the {@link KeepAlivePacket} packet
     *
     * @return the player latency
     */
    public int getLatency() {
        return latency;
    }

    /**
     * Get the player GameMode
     *
     * @return the player current gamemode
     */
    public GameMode getGameMode() {
        return gameMode;
    }

    /**
     * Change the player GameMode
     *
     * @param gameMode the new player GameMode
     */
    public void setGameMode(GameMode gameMode) {
        Check.notNull(gameMode, "GameMode cannot be null");
        this.gameMode = gameMode;
        sendChangeGameStatePacket(ChangeGameStatePacket.Reason.CHANGE_GAMEMODE, gameMode.getId());

        PlayerInfoPacket infoPacket = new PlayerInfoPacket(PlayerInfoPacket.Action.UPDATE_GAMEMODE);
        infoPacket.playerInfos.add(new PlayerInfoPacket.UpdateGamemode(getUuid(), gameMode));
        sendPacketToViewersAndSelf(infoPacket);
    }

    /**
     * Returns true iff this player is in creative. Used for code readability
     *
     * @return true if the player is in creative mode, false otherwise
     */
    public boolean isCreative() {
        return gameMode == GameMode.CREATIVE;
    }

    /**
     * Change the dimension of the player
     * Mostly unsafe since it requires sending chunks after
     *
     * @param dimension the new player dimension
     */
    public void sendDimension(Dimension dimension) {
        Check.notNull(dimension, "Dimension cannot be null!");
        Check.argCondition(dimension.equals(getDimension()), "The dimension need to be different than the current one!");

        this.dimension = dimension;
        RespawnPacket respawnPacket = new RespawnPacket();
        respawnPacket.dimension = dimension;
        respawnPacket.gameMode = gameMode;
        respawnPacket.levelType = levelType;
        playerConnection.sendPacket(respawnPacket);
    }

    /**
     * Kick the player with a reason
     *
     * @param textComponent the kick reason
     */
    public void kick(TextComponent textComponent) {
        DisconnectPacket disconnectPacket = new DisconnectPacket();
        disconnectPacket.message = Chat.toJsonString(textComponent);
        playerConnection.sendPacket(disconnectPacket);
        playerConnection.disconnect();
        playerConnection.refreshOnline(false);
    }

    /**
     * Kick the player with a reason
     *
     * @param message the kick reason
     */
    public void kick(String message) {
        kick(Chat.fromLegacyText(message));
    }

    public LevelType getLevelType() {
        return levelType;
    }

    /**
     * Change the current held slot for the player
     *
     * @param slot the slot that the player has to held
     * @throws IllegalArgumentException if {@code slot} is not between 0 and 8
     */
    public void setHeldItemSlot(short slot) {
        Check.argCondition(!MathUtils.isBetween(slot, 0, 8), "Slot has to be between 0 and 8");

        HeldItemChangePacket heldItemChangePacket = new HeldItemChangePacket();
        heldItemChangePacket.slot = slot;
        playerConnection.sendPacket(heldItemChangePacket);
        refreshHeldSlot(slot);
    }

    /**
     * Get the player held slot (0-8)
     *
     * @return the current held slot for the player
     */
    public short getHeldSlot() {
        return heldSlot;
    }

    public void setTeam(Team team) {
        if (this.team == team)
            return;

        if (this.team != null) {
            this.team.removePlayer(this);
        }

        this.team = team;
        if (team != null) {
            team.addPlayer(this);
            sendPacketToViewers(team.getTeamsCreationPacket()); // FIXME: only if viewer hasn't already register this team
        }
    }

    public void setBelowNameScoreboard(BelowNameScoreboard belowNameScoreboard) {
        if (this.belowNameScoreboard == belowNameScoreboard)
            return;

        if (this.belowNameScoreboard != null) {
            this.belowNameScoreboard.removeViewer(this);
        }

        this.belowNameScoreboard = belowNameScoreboard;
        if (belowNameScoreboard != null) {
            belowNameScoreboard.addViewer(this);
            belowNameScoreboard.displayScoreboard(this);
            getViewers().forEach(player -> belowNameScoreboard.addViewer(player));
        }
    }

    /**
     * Get the player open inventory
     *
     * @return the currently open inventory, null if there is not (player inventory is not detected)
     */
    public Inventory getOpenInventory() {
        return openInventory;
    }

    /**
     * Used to get the {@link CustomBlock} that the player is currently mining
     *
     * @return the currently mined {@link CustomBlock} by the player, null if there is not
     */
    public CustomBlock getCustomBlockTarget() {
        return targetCustomBlock;
    }

    /**
     * @return an unmodifiable {@link Set} containing all the current player viewable boss bars
     */
    public Set<BossBar> getBossBars() {
        return Collections.unmodifiableSet(bossBars);
    }

    /**
     * Open the specified Inventory, close the previous inventory if existing
     *
     * @param inventory the inventory to open
     * @return true if the inventory has been opened/sent to the player, false otherwise (cancelled by event)
     */
    public boolean openInventory(Inventory inventory) {
        Check.notNull(inventory, "Inventory cannot be null, use Player#closeInventory() to close current");

        InventoryOpenEvent inventoryOpenEvent = new InventoryOpenEvent(this, inventory);

        callCancellableEvent(InventoryOpenEvent.class, inventoryOpenEvent, () -> {

            if (getOpenInventory() != null) {
                closeInventory();
            }

            Inventory newInventory = inventoryOpenEvent.getInventory();

            OpenWindowPacket openWindowPacket = new OpenWindowPacket();
            openWindowPacket.windowId = newInventory.getWindowId();
            openWindowPacket.windowType = newInventory.getInventoryType().getWindowType();
            openWindowPacket.title = newInventory.getTitle();
            playerConnection.sendPacket(openWindowPacket);
            newInventory.addViewer(this);
            this.openInventory = newInventory;

        });

        return !inventoryOpenEvent.isCancelled();
    }

    /**
     * Close the current inventory if there is any
     * It closes the player inventory if {@link #getOpenInventory()} returns null
     */
    public void closeInventory() {
        Inventory openInventory = getOpenInventory();

        // Drop cursor item when closing inventory
        ItemStack cursorItem;
        if (openInventory == null) {
            cursorItem = getInventory().getCursorItem();
            getInventory().setCursorItem(ItemStack.getAirItem());
        } else {
            cursorItem = openInventory.getCursorItem(this);
        }
        if (!cursorItem.isAir()) {
            // Add item to inventory if he hasn't been able to drop it
            if (!dropItem(cursorItem)) {
                getInventory().addItemStack(cursorItem);
            }
        }

        CloseWindowPacket closeWindowPacket = new CloseWindowPacket();
        if (openInventory == null) {
            closeWindowPacket.windowId = 0;
        } else {
            closeWindowPacket.windowId = openInventory.getWindowId();
            openInventory.removeViewer(this); // Clear cache
            this.openInventory = null;
        }
        playerConnection.sendPacket(closeWindowPacket);
        inventory.update();
    }

    /**
     * Get the player viewable chunks
     *
     * @return an unmodifiable {@link Set} containing all the chunks that the player sees
     */
    public Set<Chunk> getViewableChunks() {
        return Collections.unmodifiableSet(viewableChunks);
    }

    /**
     * Remove all the boss bars that the player has
     */
    public void clearBossBars() {
        this.bossBars.forEach(bossBar -> bossBar.removeViewer(this));
    }

    /**
     * Send a {@link UpdateViewPositionPacket}  to the player
     *
     * @param chunk the chunk to update the view
     */
    public void updateViewPosition(Chunk chunk) {
        UpdateViewPositionPacket updateViewPositionPacket = new UpdateViewPositionPacket();
        updateViewPositionPacket.chunkX = chunk.getChunkX();
        updateViewPositionPacket.chunkZ = chunk.getChunkZ();
        playerConnection.sendPacket(updateViewPositionPacket);
    }

    /**
     * Used for synchronization purpose, mainly for teleportation
     */
    protected void updatePlayerPosition() {
        PlayerPositionAndLookPacket positionAndLookPacket = new PlayerPositionAndLookPacket();
        positionAndLookPacket.position = position;
        positionAndLookPacket.flags = 0x00;
        positionAndLookPacket.teleportId = teleportId++;
        playerConnection.sendPacket(positionAndLookPacket);
    }

    /**
     * Get the player permission level
     *
     * @return the player permission level
     */
    public int getPermissionLevel() {
        return permissionLevel;
    }

    /**
     * Change the player permission level
     *
     * @param permissionLevel the new player permission level
     */
    public void setPermissionLevel(int permissionLevel) {
        Check.argCondition(!MathUtils.isBetween(permissionLevel, 0, 4), "permissionLevel has to be between 0 and 4");

        this.permissionLevel = permissionLevel;

        // Magic values: https://wiki.vg/Entity_statuses#Player
        byte permissionLevelStatus = (byte) (24 + permissionLevel);
        triggerStatus(permissionLevelStatus);
    }

    /**
     * Set or remove the reduced debug screen
     *
     * @param reduced should the player has the reduced debug screen
     */
    public void setReducedDebugScreenInformation(boolean reduced) {
        this.reducedDebugScreenInformation = reduced;

        // Magic values: https://wiki.vg/Entity_statuses#Player
        byte debugScreenStatus = (byte) (reduced ? 22 : 23);
        triggerStatus(debugScreenStatus);
    }

    /**
     * Get if the player has the reduced debug screen
     *
     * @return true if the player has the reduced debug screen, false otherwise
     */
    public boolean hasReducedDebugScreenInformation() {
        return reducedDebugScreenInformation;
    }

    /**
     * The invulnerable field appear in the {@link PlayerAbilitiesPacket} packet
     *
     * @return true if the player is invulnerable, false otherwise
     */
    public boolean isInvulnerable() {
        return invulnerable;
    }

    /**
     * This do update the {@code invulnerable} field in the packet {@link PlayerAbilitiesPacket}
     * and prevent the player from receiving damage
     *
     * @param invulnerable should the player be invulnerable
     */
    public void setInvulnerable(boolean invulnerable) {
        this.invulnerable = invulnerable;
        refreshAbilities();
    }

    /**
     * Get if the player is currently flying
     *
     * @return true if the player if flying, false otherwise
     */
    public boolean isFlying() {
        return flying;
    }

    /**
     * Set the player flying
     *
     * @param flying should the player fly
     */
    public void setFlying(boolean flying) {
        this.flying = flying;
        refreshAbilities();
    }

    /**
     * Update the internal flying field
     * <p>
     * Mostly unsafe since there is nothing to backup the value, used internally for creative players
     *
     * @param flying the new flying field
     * @see #setFlying(boolean) instead
     */
    public void refreshFlying(boolean flying) {
        this.flying = flying;
    }

    /**
     * Get if the player is allowed to fly
     *
     * @return true if the player if allowed to fly, false otherwise
     */
    public boolean isAllowFlying() {
        return allowFlying;
    }

    /**
     * Allow or forbid the player to fly
     *
     * @param allowFlying should the player be allowed to fly
     */
    public void setAllowFlying(boolean allowFlying) {
        this.allowFlying = allowFlying;
        refreshAbilities();
    }

    public boolean isInstantBreak() {
        return instantBreak;
    }

    /**
     * Change the player ability "Creative Mode"
     * <a href="https://wiki.vg/Protocol#Player_Abilities_.28clientbound.29">see</a>
     * <p>
     * WARNING: this has nothing to do with {@link CustomBlock#getBreakDelay(Player, BlockPosition)}
     *
     * @param instantBreak
     */
    public void setInstantBreak(boolean instantBreak) {
        this.instantBreak = instantBreak;
        refreshAbilities();
    }

    /**
     * Get the player flying speed
     *
     * @return the flying speed of the player
     */
    public float getFlyingSpeed() {
        return flyingSpeed;
    }

    /**
     * Update the internal field and send a {@link PlayerAbilitiesPacket} with the new flying speed
     *
     * @param flyingSpeed the new flying speed of the player
     */
    public void setFlyingSpeed(float flyingSpeed) {
        this.flyingSpeed = flyingSpeed;
        refreshAbilities();
    }

    public float getFieldViewModifier() {
        return fieldViewModifier;
    }

    public void setFieldViewModifier(float fieldViewModifier) {
        this.fieldViewModifier = fieldViewModifier;
        refreshAbilities();
    }

    /**
     * This is the map used to send the statistic packet
     * It is possible to add/remove/change statistic value directly into it
     *
     * @return the modifiable statistic map
     */
    public Map<PlayerStatistic, Integer> getStatisticValueMap() {
        return statisticValueMap;
    }

    /**
     * Get the player vehicle information
     *
     * @return the player vehicle information
     */
    public PlayerVehicleInformation getVehicleInformation() {
        return vehicleInformation;
    }

    protected void refreshAbilities() {
        PlayerAbilitiesPacket playerAbilitiesPacket = new PlayerAbilitiesPacket();
        playerAbilitiesPacket.invulnerable = invulnerable;
        playerAbilitiesPacket.flying = flying;
        playerAbilitiesPacket.allowFlying = allowFlying;
        playerAbilitiesPacket.instantBreak = instantBreak;
        playerAbilitiesPacket.flyingSpeed = flyingSpeed;
        playerAbilitiesPacket.fieldViewModifier = fieldViewModifier;

        playerConnection.sendPacket(playerAbilitiesPacket);
    }

    /**
     * All packets in the queue are executed in the {@link #update(long)} method
     * It is used internally to add all received packet from the client
     * Could be used to "simulate" a received packet, but to use at your own risk
     *
     * @param packet the packet to add in the queue
     */
    public void addPacketToQueue(ClientPlayPacket packet) {
        this.packets.add(packet);
    }

    /**
     * Change the storage player latency and update its tab value
     *
     * @param latency the new player latency
     */
    public void refreshLatency(int latency) {
        this.latency = latency;
        PlayerInfoPacket playerInfoPacket = new PlayerInfoPacket(PlayerInfoPacket.Action.UPDATE_LATENCY);
        playerInfoPacket.playerInfos.add(new PlayerInfoPacket.UpdateLatency(getUuid(), latency));
        sendPacketToViewersAndSelf(playerInfoPacket);
    }

    public void refreshOnGround(boolean onGround) {
        this.onGround = onGround;
    }

    /**
     * Used to change internally the last sent last keep alive id
     * <p>
     * Warning: could lead to have the player kicked because of a wrong keep alive packet
     *
     * @param lastKeepAlive the new lastKeepAlive id
     */
    public void refreshKeepAlive(long lastKeepAlive) {
        this.lastKeepAlive = lastKeepAlive;
        this.answerKeepAlive = false;
    }

    public boolean didAnswerKeepAlive() {
        return answerKeepAlive;
    }

    public void refreshAnswerKeepAlive(boolean answerKeepAlive) {
        this.answerKeepAlive = answerKeepAlive;
    }

    /**
     * Change the held item for the player viewers
     * Also cancel eating if {@link #isEating()} was true
     * <p>
     * Warning: the player will not be noticed by this chance, only his viewers,
     * see instead: {@link #setHeldItemSlot(short)}
     *
     * @param slot the new held slot
     */
    public void refreshHeldSlot(short slot) {
        this.heldSlot = slot;
        syncEquipment(EntityEquipmentPacket.Slot.MAIN_HAND);

        refreshEating(false);
    }

    public void refreshEating(boolean isEating, long eatingTime) {
        this.isEating = isEating;
        if (isEating) {
            this.startEatingTime = System.currentTimeMillis();
            this.eatingTime = eatingTime;
        } else {
            this.startEatingTime = 0;
        }
    }

    public void refreshEating(boolean isEating) {
        refreshEating(isEating, defaultEatingTime);
    }

    /**
     * Used to call {@link ItemUpdateStateEvent} with the proper item
     * It does check which hand to get the item to update
     *
     * @param allowFood true if food should be updated, false otherwise
     * @return the called {@link ItemUpdateStateEvent},
     * null if there is no item to update the state
     */
    public ItemUpdateStateEvent callItemUpdateStateEvent(boolean allowFood) {
        Material mainHandMat = Material.fromId(getItemInMainHand().getMaterialId());
        Material offHandMat = Material.fromId(getItemInOffHand().getMaterialId());
        boolean isOffhand = offHandMat.hasState();

        ItemStack updatedItem = isOffhand ? getItemInOffHand() :
                mainHandMat.hasState() ? getItemInMainHand() : null;
        if (updatedItem == null) // No item with state, cancel
            return null;

        boolean isFood = updatedItem.getMaterial().isFood();

        if (isFood && !allowFood)
            return null;

        ItemUpdateStateEvent itemUpdateStateEvent = new ItemUpdateStateEvent(updatedItem,
                isOffhand ? Hand.OFF : Hand.MAIN);
        callEvent(ItemUpdateStateEvent.class, itemUpdateStateEvent);

        return itemUpdateStateEvent;
    }

    /**
     * Make the player digging a custom block, see {@link #resetTargetBlock()} to rewind
     *
     * @param targetCustomBlock   the custom block to dig
     * @param targetBlockPosition the custom block position
     * @param breakTime           the time it will take to break the block in milliseconds
     */
    public void setTargetBlock(CustomBlock targetCustomBlock, BlockPosition targetBlockPosition, int breakTime) {
        this.targetCustomBlock = targetCustomBlock;
        this.targetBlockPosition = targetBlockPosition;
        this.targetBlockTime = targetBlockPosition == null ? 0 : System.currentTimeMillis();
        this.blockBreakTime = breakTime;
    }

    /**
     * Reset data from the current block the player is mining.
     * If the currently mined block (or if there isn't any) is not a CustomBlock, nothing append
     */
    public void resetTargetBlock() {
        if (targetBlockPosition != null) {
            sendBlockBreakAnimation(targetBlockPosition, (byte) -1); // Clear the break animation
            this.targetCustomBlock = null;
            this.targetBlockPosition = null;
            this.targetBlockTime = 0;

            // Remove effect
            RemoveEntityEffectPacket removeEntityEffectPacket = new RemoveEntityEffectPacket();
            removeEntityEffectPacket.entityId = getEntityId();
            removeEntityEffectPacket.effectId = 4;
            getPlayerConnection().sendPacket(removeEntityEffectPacket);
        }
    }

    /**
     * Used internally to add Bossbar in the {@link #getBossBars()} set
     * You probably want to use {@link BossBar#addViewer(Player)}
     *
     * @param bossBar the bossbar to add internally
     */
    public void refreshAddBossbar(BossBar bossBar) {
        this.bossBars.add(bossBar);
    }

    /**
     * Used internally to remove Bossbar from the {@link #getBossBars()} set
     * You probably want to use {@link BossBar#removeViewer(Player)}
     *
     * @param bossBar the bossbar to remove internally
     */
    public void refreshRemoveBossbar(BossBar bossBar) {
        this.bossBars.remove(bossBar);
    }

    public void refreshVehicleSteer(float sideways, float forward, boolean jump, boolean unmount) {
        this.vehicleInformation.refresh(sideways, forward, jump, unmount);
    }

    /**
     * @return the chunk range of the viewers,
     * which is {@link MinecraftServer#CHUNK_VIEW_DISTANCE} or {@link PlayerSettings#getViewDistance()}
     * based on which one is the lowest
     */
    public int getChunkRange() {
        int serverRange = MinecraftServer.CHUNK_VIEW_DISTANCE;
        int playerRange = getSettings().viewDistance;
        if (playerRange == 0) {
            return serverRange; // Didn't receive settings packet yet (is the case on login)
        } else {
            return Math.min(playerRange, serverRange);
        }
    }

    /**
     * Get the last sent keep alive id
     *
     * @return the last keep alive id sent to the player
     */
    public long getLastKeepAlive() {
        return lastKeepAlive;
    }

    /**
     * Get the packet to add the player from tab-list
     *
     * @return a {@link PlayerInfoPacket} to add the player
     */
    protected PlayerInfoPacket getAddPlayerToList() {
        final String textures = skin == null ? "" : skin.getTextures();
        final String signature = skin == null ? null : skin.getSignature();

        String jsonDisplayName = displayName != null ? Chat.toJsonString(Chat.fromLegacyText(displayName)) : null;
        PlayerInfoPacket playerInfoPacket = new PlayerInfoPacket(PlayerInfoPacket.Action.ADD_PLAYER);

        PlayerInfoPacket.AddPlayer addPlayer =
                new PlayerInfoPacket.AddPlayer(getUuid(), getUsername(), getGameMode(), getLatency());
        addPlayer.displayName = jsonDisplayName;

        PlayerInfoPacket.AddPlayer.Property prop =
                new PlayerInfoPacket.AddPlayer.Property("textures", textures, signature);
        addPlayer.properties.add(prop);

        playerInfoPacket.playerInfos.add(addPlayer);
        return playerInfoPacket;
    }

    /**
     * Get the packet to remove the player from tab-list
     *
     * @return a {@link PlayerInfoPacket} to add the player
     */
    protected PlayerInfoPacket getRemovePlayerToList() {
        PlayerInfoPacket playerInfoPacket = new PlayerInfoPacket(PlayerInfoPacket.Action.REMOVE_PLAYER);

        PlayerInfoPacket.RemovePlayer removePlayer =
                new PlayerInfoPacket.RemovePlayer(getUuid());

        playerInfoPacket.playerInfos.add(removePlayer);
        return playerInfoPacket;
    }

    /**
     * Send all the related packet to have the player sent to another with related data
     * (create player, spawn position, velocity, metadata, equipments, passengers, team)
     * <p>
     * WARNING: this does not sync the player, please use {@link #addViewer(Player)}
     *
     * @param connection the connection to show the player to
     */
    protected void showPlayer(PlayerConnection connection) {
        SpawnPlayerPacket spawnPlayerPacket = new SpawnPlayerPacket();
        spawnPlayerPacket.entityId = getEntityId();
        spawnPlayerPacket.playerUuid = getUuid();
        spawnPlayerPacket.position = getPosition();

        connection.sendPacket(getAddPlayerToList());

        connection.sendPacket(spawnPlayerPacket);
        connection.sendPacket(getVelocityPacket());
        connection.sendPacket(getMetadataPacket());

        // Equipments synchronization
        syncEquipments(connection);

        if (hasPassenger()) {
            connection.sendPacket(getPassengersPacket());
        }

        // Team
        if (team != null)
            connection.sendPacket(team.getTeamsCreationPacket());
    }

    @Override
    public ItemStack getItemInMainHand() {
        return inventory.getItemInMainHand();
    }

    @Override
    public void setItemInMainHand(ItemStack itemStack) {
        inventory.setItemInMainHand(itemStack);
    }

    @Override
    public ItemStack getItemInOffHand() {
        return inventory.getItemInOffHand();
    }

    @Override
    public void setItemInOffHand(ItemStack itemStack) {
        inventory.setItemInOffHand(itemStack);
    }

    @Override
    public ItemStack getHelmet() {
        return inventory.getHelmet();
    }

    @Override
    public void setHelmet(ItemStack itemStack) {
        inventory.setHelmet(itemStack);
    }

    @Override
    public ItemStack getChestplate() {
        return inventory.getChestplate();
    }

    @Override
    public void setChestplate(ItemStack itemStack) {
        inventory.setChestplate(itemStack);
    }

    @Override
    public ItemStack getLeggings() {
        return inventory.getLeggings();
    }

    @Override
    public void setLeggings(ItemStack itemStack) {
        inventory.setLeggings(itemStack);
    }

    @Override
    public ItemStack getBoots() {
        return inventory.getBoots();
    }

    @Override
    public void setBoots(ItemStack itemStack) {
        inventory.setBoots(itemStack);
    }

    /**
     * Represent the main or off hand of the player
     */
    public enum Hand {
        MAIN,
        OFF
    }

    public enum FacePoint {
        FEET,
        EYE
    }

    // Settings enum

    /**
     * Represent where is located the main hand of the player (can be changed in Minecraft option)
     */
    public enum MainHand {
        LEFT,
        RIGHT
    }

    public enum ChatMode {
        ENABLED,
        COMMANDS_ONLY,
        HIDDEN
    }

    public class PlayerSettings {

        private String locale;
        private byte viewDistance;
        private ChatMode chatMode;
        private boolean chatColors;
        private byte displayedSkinParts;
        private MainHand mainHand;

        /**
         * The player game language
         *
         * @return the player locale
         */
        public String getLocale() {
            return locale;
        }

        /**
         * Get the player view distance
         *
         * @return the player view distance
         */
        public byte getViewDistance() {
            return viewDistance;
        }

        /**
         * Get the player chat mode
         *
         * @return the player chat mode
         */
        public ChatMode getChatMode() {
            return chatMode;
        }

        /**
         * Get if the player has chat colors enabled
         *
         * @return true if chat colors are enabled, false otherwise
         */
        public boolean hasChatColors() {
            return chatColors;
        }

        public byte getDisplayedSkinParts() {
            return displayedSkinParts;
        }

        /**
         * Get the player main hand
         *
         * @return the player main hand
         */
        public MainHand getMainHand() {
            return mainHand;
        }

        /**
         * Change the player settings internally
         * <p>
         * WARNING: the player will not be noticed by this change, probably unsafe
         *
         * @param locale             the player locale
         * @param viewDistance       the player view distance
         * @param chatMode           the player chat mode
         * @param chatColors         the player chat colors
         * @param displayedSkinParts the player displayed skin parts
         * @param mainHand           the player main handœ
         */
        public void refresh(String locale, byte viewDistance, ChatMode chatMode, boolean chatColors, byte displayedSkinParts, MainHand mainHand) {
            this.locale = locale;
            this.viewDistance = viewDistance;
            this.chatMode = chatMode;
            this.chatColors = chatColors;
            this.displayedSkinParts = displayedSkinParts;
            this.mainHand = mainHand;
        }
    }
>>>>>>> 889b1fe0

}<|MERGE_RESOLUTION|>--- conflicted
+++ resolved
@@ -8,7 +8,6 @@
 import net.minestom.server.chat.Chat;
 import net.minestom.server.collision.BoundingBox;
 import net.minestom.server.command.CommandManager;
-import net.minestom.server.command.CommandSender;
 import net.minestom.server.effects.Effects;
 import net.minestom.server.entity.damage.DamageType;
 import net.minestom.server.entity.vehicle.PlayerVehicleInformation;
@@ -58,2071 +57,44 @@
 
 public class Player extends LivingEntity implements CommandSender {
 
-	private long lastKeepAlive;
-	private boolean answerKeepAlive;
-
-	private String username;
-	protected PlayerConnection playerConnection;
-	private ConcurrentLinkedQueue<ClientPlayPacket> packets = new ConcurrentLinkedQueue<>();
-
-	private int latency;
-	private String displayName;
-	private PlayerSkin skin;
-
-	private Dimension dimension;
-	private GameMode gameMode;
-	private LevelType levelType;
-	private int teleportId = 0;
-
-	protected boolean onGround;
-
-	protected Set<Entity> viewableEntities = new CopyOnWriteArraySet<>();
-	protected Set<Chunk> viewableChunks = new CopyOnWriteArraySet<>();
-
-	private PlayerSettings settings;
-	private float exp;
-	private int level;
-	private PlayerInventory inventory;
-	private short heldSlot;
-	private Inventory openInventory;
-
-	private Position respawnPoint;
-
-	private float additionalHearts;
-	private int food;
-	private float foodSaturation;
-	private long startEatingTime;
-	private long defaultEatingTime = 1000L;
-	private long eatingTime;
-	private boolean isEating;
-
-<<<<<<< HEAD
-	// Game state (https://wiki.vg/Protocol#Change_Game_State)
-	private boolean enableRespawnScreen;
-
-	// CustomBlock break delay
-	private CustomBlock targetCustomBlock;
-	private BlockPosition targetBlockPosition;
-	private long targetBlockTime;
-	private byte targetLastStage;
-	private int blockBreakTime;
-
-	private Set<BossBar> bossBars = new CopyOnWriteArraySet<>();
-	private Team team;
-	private BelowNameScoreboard belowNameScoreboard;
-
-	/**
-	 * Last damage source to hit this player, used to display the death message.
-	 */
-	private DamageType lastDamageSource;
-
-	private int permissionLevel;
-
-	private boolean reducedDebugScreenInformation;
-
-	// Abilities
-	private boolean invulnerable;
-	private boolean flying;
-	private boolean allowFlying;
-	private boolean instantBreak;
-	private float flyingSpeed = 0.05f;
-	private float fieldViewModifier = 0.1f;
-
-	// Statistics
-	private Map<PlayerStatistic, Integer> statisticValueMap = new Hashtable<>();
-
-	// Vehicle
-	private PlayerVehicleInformation vehicleInformation = new PlayerVehicleInformation();
-
-	// Tick related
-	private final PlayerTickEvent playerTickEvent = new PlayerTickEvent(this);
-
-	public Player(UUID uuid, String username, PlayerConnection playerConnection) {
-		super(EntityType.PLAYER);
-		this.uuid = uuid; // Override Entity#uuid defined in the constructor
-		this.username = username;
-		this.playerConnection = playerConnection;
-
-		setBoundingBox(0.69f, 1.8f, 0.69f);
-
-		setRespawnPoint(new Position(0, 0, 0));
-
-		this.settings = new PlayerSettings();
-		this.inventory = new PlayerInventory(this);
-
-		setCanPickupItem(true); // By default
-
-		// Allow the server to send the next keep alive packet
-		refreshAnswerKeepAlive(true);
-
-		this.gameMode = GameMode.SURVIVAL;
-		this.dimension = Dimension.OVERWORLD;
-		this.levelType = LevelType.FLAT;
-		refreshPosition(0, 0, 0);
-
-		// FakePlayer init its connection there
-		playerConnectionInit();
-
-		MinecraftServer.getEntityManager().addWaitingPlayer(this);
-	}
-
-	/**
-	 * Used when the player is created
-	 * Init the player and spawn him
-	 */
-	protected void init() {
-
-		// Init player (register events)
-		for (Consumer<Player> playerInitialization : MinecraftServer.getConnectionManager().getPlayerInitializations()) {
-			playerInitialization.accept(this);
-		}
-
-		// TODO complete login sequence with optionals packets
-		JoinGamePacket joinGamePacket = new JoinGamePacket();
-		joinGamePacket.entityId = getEntityId();
-		joinGamePacket.gameMode = gameMode;
-		joinGamePacket.dimension = dimension;
-		joinGamePacket.maxPlayers = 0; // Unused
-		joinGamePacket.levelType = levelType;
-		joinGamePacket.viewDistance = MinecraftServer.CHUNK_VIEW_DISTANCE;
-		joinGamePacket.reducedDebugInfo = false;
-		playerConnection.sendPacket(joinGamePacket);
-
-		// TODO minecraft:brand plugin message
-
-		ServerDifficultyPacket serverDifficultyPacket = new ServerDifficultyPacket();
-		serverDifficultyPacket.difficulty = MinecraftServer.getDifficulty();
-		serverDifficultyPacket.locked = true;
-		playerConnection.sendPacket(serverDifficultyPacket);
-
-		SpawnPositionPacket spawnPositionPacket = new SpawnPositionPacket();
-		spawnPositionPacket.x = 0;
-		spawnPositionPacket.y = 0;
-		spawnPositionPacket.z = 0;
-		playerConnection.sendPacket(spawnPositionPacket);
-
-		// Add player to list with spawning skin
-		PlayerSkinInitEvent skinInitEvent = new PlayerSkinInitEvent(this);
-		callEvent(PlayerSkinInitEvent.class, skinInitEvent);
-		this.skin = skinInitEvent.getSkin();
-		playerConnection.sendPacket(getAddPlayerToList());
-
-		// Commands start
-		{
-			CommandManager commandManager = MinecraftServer.getCommandManager();
-			DeclareCommandsPacket declareCommandsPacket = commandManager.createDeclareCommandsPacket(this);
-
-			playerConnection.sendPacket(declareCommandsPacket);
-		}
-		// Commands end
-
-
-		// Recipes start
-		{
-			RecipeManager recipeManager = MinecraftServer.getRecipeManager();
-			DeclareRecipesPacket declareRecipesPacket = recipeManager.getDeclareRecipesPacket();
-			if (declareRecipesPacket.recipes != null) {
-				playerConnection.sendPacket(declareRecipesPacket);
-			}
-
-			List<String> recipesIdentifier = new ArrayList<>();
-			for (Recipe recipe : recipeManager.getRecipes()) {
-				if (!recipe.shouldShow(this))
-					continue;
-
-				recipesIdentifier.add(recipe.getRecipeId());
-			}
-			if (!recipesIdentifier.isEmpty()) {
-				String[] identifiers = recipesIdentifier.toArray(new String[0]);
-				UnlockRecipesPacket unlockRecipesPacket = new UnlockRecipesPacket();
-				unlockRecipesPacket.mode = 0;
-				unlockRecipesPacket.recipesId = identifiers;
-				unlockRecipesPacket.initRecipesId = identifiers;
-				playerConnection.sendPacket(unlockRecipesPacket);
-			}
-		}
-		// Recipes end
-
-		// Some client update
-		playerConnection.sendPacket(getPropertiesPacket()); // Send default properties
-		refreshHealth(); // Heal and send health packet
-		refreshAbilities(); // Send abilities packet
-		getInventory().update();
-	}
-
-	/**
-	 * Used to initialize the player connection
-	 */
-	protected void playerConnectionInit() {
-		this.playerConnection.setPlayer(this);
-	}
-
-	@Override
-	public boolean damage(DamageType type, float value) {
-		if (isInvulnerable())
-			return false;
-
-		// Compute final heart based on health and additional hearts
-		boolean result = super.damage(type, value);
-		if (result) {
-			lastDamageSource = type;
-		}
-		return result;
-	}
-
-	@Override
-	public void update(long time) {
-		// Flush all pending packets
-		playerConnection.flush();
-
-		// Process received packets
-		ClientPlayPacket packet;
-		while ((packet = packets.poll()) != null) {
-			packet.process(this);
-		}
-
-		super.update(time); // Super update (item pickup/fire management)
-
-		// Target block stage
-		if (targetCustomBlock != null) {
-			final byte animationCount = 10;
-			long since = time - targetBlockTime;
-			byte stage = (byte) (since / (blockBreakTime / animationCount));
-			stage = MathUtils.setBetween(stage, (byte) -1, animationCount);
-			if (stage != targetLastStage) {
-				sendBlockBreakAnimation(targetBlockPosition, stage);
-			}
-			this.targetLastStage = stage;
-			if (stage > 9) {
-				instance.breakBlock(this, targetBlockPosition);
-				resetTargetBlock();
-			}
-		}
-
-		// Experience orb pickup
-		Chunk chunk = instance.getChunkAt(getPosition()); // TODO check surrounding chunks
-		Set<Entity> entities = instance.getChunkEntities(chunk);
-		for (Entity entity : entities) {
-			if (entity instanceof ExperienceOrb) {
-				ExperienceOrb experienceOrb = (ExperienceOrb) entity;
-				BoundingBox itemBoundingBox = experienceOrb.getBoundingBox();
-				if (expandedBoundingBox.intersect(itemBoundingBox)) {
-					synchronized (experienceOrb) {
-						if (experienceOrb.shouldRemove() || experienceOrb.isRemoveScheduled())
-							continue;
-						PickupExperienceEvent pickupExperienceEvent = new PickupExperienceEvent(experienceOrb);
-						callCancellableEvent(PickupExperienceEvent.class, pickupExperienceEvent, () -> {
-							short experienceCount = pickupExperienceEvent.getExperienceCount(); // TODO give to player
-							entity.remove();
-						});
-					}
-				}
-			}
-		}
-
-		// Eating animation
-		if (isEating()) {
-			if (time - startEatingTime >= eatingTime) {
-				refreshEating(false);
-
-				triggerStatus((byte) 9); // Mark item use as finished
-				ItemUpdateStateEvent itemUpdateStateEvent = callItemUpdateStateEvent(true);
-
-				// Refresh hand
-				boolean isOffHand = itemUpdateStateEvent.getHand() == Player.Hand.OFF;
-				refreshActiveHand(false, isOffHand, false);
-
-				ItemStack foodItem = itemUpdateStateEvent.getItemStack();
-				boolean isFood = foodItem.getMaterial().isFood();
-
-				if (isFood) {
-					PlayerEatEvent playerEatEvent = new PlayerEatEvent(this, foodItem);
-					callEvent(PlayerEatEvent.class, playerEatEvent);
-				}
-			}
-		}
-
-		// Tick event
-		callEvent(PlayerTickEvent.class, playerTickEvent);
-
-		// Multiplayer sync
-		final boolean positionChanged = position.getX() != lastX || position.getY() != lastY || position.getZ() != lastZ;
-		final boolean viewChanged = position.getYaw() != lastYaw || position.getPitch() != lastPitch;
-		if (!getViewers().isEmpty() && (positionChanged || viewChanged)) {
-			ServerPacket updatePacket = null;
-			ServerPacket optionalUpdatePacket = null;
-			if (positionChanged && viewChanged) {
-				EntityPositionAndRotationPacket entityPositionAndRotationPacket = new EntityPositionAndRotationPacket();
-				entityPositionAndRotationPacket.entityId = getEntityId();
-				entityPositionAndRotationPacket.deltaX = (short) ((position.getX() * 32 - lastX * 32) * 128);
-				entityPositionAndRotationPacket.deltaY = (short) ((position.getY() * 32 - lastY * 32) * 128);
-				entityPositionAndRotationPacket.deltaZ = (short) ((position.getZ() * 32 - lastZ * 32) * 128);
-				entityPositionAndRotationPacket.yaw = position.getYaw();
-				entityPositionAndRotationPacket.pitch = position.getPitch();
-				entityPositionAndRotationPacket.onGround = onGround;
-
-				lastX = position.getX();
-				lastY = position.getY();
-				lastZ = position.getZ();
-				lastYaw = position.getYaw();
-				lastPitch = position.getPitch();
-				updatePacket = entityPositionAndRotationPacket;
-			} else if (positionChanged) {
-				EntityPositionPacket entityPositionPacket = new EntityPositionPacket();
-				entityPositionPacket.entityId = getEntityId();
-				entityPositionPacket.deltaX = (short) ((position.getX() * 32 - lastX * 32) * 128);
-				entityPositionPacket.deltaY = (short) ((position.getY() * 32 - lastY * 32) * 128);
-				entityPositionPacket.deltaZ = (short) ((position.getZ() * 32 - lastZ * 32) * 128);
-				entityPositionPacket.onGround = onGround;
-				lastX = position.getX();
-				lastY = position.getY();
-				lastZ = position.getZ();
-				updatePacket = entityPositionPacket;
-			} else if (viewChanged) {
-				EntityRotationPacket entityRotationPacket = new EntityRotationPacket();
-				entityRotationPacket.entityId = getEntityId();
-				entityRotationPacket.yaw = position.getYaw();
-				entityRotationPacket.pitch = position.getPitch();
-				entityRotationPacket.onGround = onGround;
-
-				lastYaw = position.getYaw();
-				lastPitch = position.getPitch();
-				updatePacket = entityRotationPacket;
-			}
-
-			if (viewChanged) {
-				EntityHeadLookPacket entityHeadLookPacket = new EntityHeadLookPacket();
-				entityHeadLookPacket.entityId = getEntityId();
-				entityHeadLookPacket.yaw = position.getYaw();
-				optionalUpdatePacket = entityHeadLookPacket;
-			}
-
-			if (updatePacket != null) {
-				if (optionalUpdatePacket != null) {
-					sendPacketsToViewers(updatePacket, optionalUpdatePacket);
-				} else {
-					sendPacketToViewers(updatePacket);
-				}
-			}
-		}
-
-	}
-
-	@Override
-	public void kill() {
-		if (!isDead()) {
-			// send death message to player
-			Component deathMessage;
-			if (lastDamageSource != null) {
-				deathMessage = lastDamageSource.buildDeathScreenMessage(this);
-			} else { // may happen if killed by the server without applying damage
-				deathMessage = TextComponent.of("Killed by poor programming.");
-			}
-			CombatEventPacket deathPacket = CombatEventPacket.death(this, Optional.empty(), deathMessage);
-			playerConnection.sendPacket(deathPacket);
-
-			// send death message to chat
-			Component chatMessage;
-			if (lastDamageSource != null) {
-				chatMessage = lastDamageSource.buildChatMessage(this);
-			} else { // may happen if killed by the server without applying damage
-				chatMessage = TextComponent.of(getUsername() + " was killed by poor programming.");
-			}
-			MinecraftServer.getConnectionManager().getOnlinePlayers().forEach(player -> {
-				player.sendMessage(chatMessage);
-			});
-		}
-		super.kill();
-	}
-
-	/**
-	 * Respawn the player by sending a {@link RespawnPacket} to the player and teleporting him
-	 * to {@link #getRespawnPoint()}. It also reset fire and his health
-	 */
-	public void respawn() {
-		if (!isDead())
-			return;
-
-		setFireForDuration(0);
-		setOnFire(false);
-		refreshHealth();
-		RespawnPacket respawnPacket = new RespawnPacket();
-		respawnPacket.dimension = getDimension();
-		respawnPacket.gameMode = getGameMode();
-		respawnPacket.levelType = getLevelType();
-		getPlayerConnection().sendPacket(respawnPacket);
-		PlayerRespawnEvent respawnEvent = new PlayerRespawnEvent(this, getRespawnPoint());
-		callEvent(PlayerRespawnEvent.class, respawnEvent);
-		refreshIsDead(false);
-
-		// Runnable called when teleportation is successful (after loading and sending necessary chunk)
-		teleport(respawnEvent.getRespawnPosition(), this::refreshAfterTeleport);
-	}
-
-	@Override
-	public void spawn() {
-
-	}
-
-	@Override
-	public boolean isOnGround() {
-		return onGround;
-	}
-
-	@Override
-	public void remove() {
-		super.remove();
-		this.packets.clear();
-		clearBossBars();
-		if (getOpenInventory() != null)
-			getOpenInventory().removeViewer(this);
-		this.viewableEntities.forEach(entity -> entity.removeViewer(this));
-		this.viewableChunks.forEach(chunk -> {
-			if (chunk.isLoaded())
-				chunk.removeViewer(this);
-		});
-		resetTargetBlock();
-		callEvent(PlayerDisconnectEvent.class, new PlayerDisconnectEvent(this));
-		playerConnection.disconnect();
-	}
-
-	@Override
-	public boolean addViewer(Player player) {
-		if (player == this)
-			return false;
-
-		boolean result = super.addViewer(player);
-		if (!result)
-			return false;
-
-		PlayerConnection viewerConnection = player.getPlayerConnection();
-		showPlayer(viewerConnection);
-		return result;
-	}
-
-	@Override
-	public boolean removeViewer(Player player) {
-		if (player == this)
-			return false;
-
-		boolean result = super.removeViewer(player);
-		PlayerConnection viewerConnection = player.getPlayerConnection();
-		viewerConnection.sendPacket(getRemovePlayerToList());
-
-		// Team
-		if (team != null && team.getPlayers().size() == 1) // If team only contains "this" player
-			viewerConnection.sendPacket(team.createTeamDestructionPacket());
-		return result;
-	}
-
-	@Override
-	public void setInstance(Instance instance) {
-		Check.notNull(instance, "instance cannot be null!");
-		Check.argCondition(this.instance == instance, "Instance should be different than the current one");
-
-		boolean firstSpawn = this.instance == null; // TODO: Handle player reconnections, must be false in that case too
-		for (Chunk viewableChunk : viewableChunks) {
-			viewableChunk.removeViewer(this);
-		}
-		viewableChunks.clear();
-
-		if (this.instance != null) {
-			Dimension instanceDimension = instance.getDimension();
-			if (dimension != instanceDimension)
-				sendDimension(instanceDimension);
-		}
-
-		long[] visibleChunks = ChunkUtils.getChunksInRange(position, getChunkRange());
-		int length = visibleChunks.length;
-
-		AtomicInteger counter = new AtomicInteger(0);
-		for (int i = 0; i < length; i++) {
-			int[] chunkPos = ChunkUtils.getChunkCoord(visibleChunks[i]);
-			int chunkX = chunkPos[0];
-			int chunkZ = chunkPos[1];
-			Consumer<Chunk> callback = (chunk) -> {
-				if (chunk != null) {
-					viewableChunks.add(chunk);
-					chunk.addViewer(this);
-					instance.sendChunk(this, chunk);
-					updateViewPosition(chunk);
-				}
-				boolean isLast = counter.get() == length - 1;
-				if (isLast) {
-					// This is the last chunk to be loaded , spawn player
-					super.setInstance(instance);
-					PlayerSpawnEvent spawnEvent = new PlayerSpawnEvent(instance, firstSpawn);
-					callEvent(PlayerSpawnEvent.class, spawnEvent);
-				} else {
-					// Increment the counter of current loaded chunks
-					counter.incrementAndGet();
-				}
-			};
-
-			// WARNING: if auto load is disabled and no chunks are loaded beforehand, player will be stuck.
-			instance.loadOptionalChunk(chunkX, chunkZ, callback);
-		}
-	}
-
-	@Override
-	public Consumer<PacketWriter> getMetadataConsumer() {
-		return packet -> {
-			super.getMetadataConsumer().accept(packet);
-			fillMetadataIndex(packet, 14);
-			fillMetadataIndex(packet, 16);
-		};
-	}
-
-	@Override
-	protected void fillMetadataIndex(PacketWriter packet, int index) {
-		super.fillMetadataIndex(packet, index);
-		if (index == 14) {
-			packet.writeByte((byte) 14);
-			packet.writeByte(METADATA_FLOAT);
-			packet.writeFloat(additionalHearts);
-		} else if (index == 16) {
-			packet.writeByte((byte) 16);
-			packet.writeByte(METADATA_BYTE);
-			packet.writeByte(getSettings().getDisplayedSkinParts());
-		}
-	}
-
-	/**
-	 * Send a {@link BlockBreakAnimationPacket} packet to the player and his viewers
-	 * Setting {@code destroyStage} to -1 reset the break animation
-	 *
-	 * @param blockPosition the position of the block
-	 * @param destroyStage  the destroy stage
-	 * @throws IllegalArgumentException if {@code destroyStage} is not between -1 and 10
-	 */
-	public void sendBlockBreakAnimation(BlockPosition blockPosition, byte destroyStage) {
-		Check.argCondition(!MathUtils.isBetween(destroyStage, -1, 10),
-				"The destroy stage has to be between -1 and 10");
-		BlockBreakAnimationPacket breakAnimationPacket = new BlockBreakAnimationPacket();
-		breakAnimationPacket.entityId = getEntityId() + 1;
-		breakAnimationPacket.blockPosition = blockPosition;
-		breakAnimationPacket.destroyStage = destroyStage;
-		sendPacketToViewersAndSelf(breakAnimationPacket);
-	}
-
-	// Use legacy color formatting
-	public void sendMessage(String message) {
-		sendMessage(Chat.fromLegacyText(message));
-	}
-
-	/**
-	 * Send a message to the player
-	 *
-	 * @param message   the message to send
-	 * @param colorChar the character used to represent the color
-	 */
-	public void sendMessage(String message, char colorChar) {
-		sendMessage(Chat.fromLegacyText(message, colorChar));
-	}
-
-	/**
-	 * Send a message to the player
-	 *
-	 * @param component the text component
-	 */
-	public void sendMessage(Component component) {
-		String json = Chat.toJsonString(component);
-		playerConnection.sendPacket(new ChatMessagePacket(json, ChatMessagePacket.Position.CHAT));
-	}
-
-	public void playSound(Sound sound, SoundCategory soundCategory, int x, int y, int z, float volume, float pitch) {
-		SoundEffectPacket soundEffectPacket = new SoundEffectPacket();
-		soundEffectPacket.soundId = sound.getId();
-		soundEffectPacket.soundCategory = soundCategory;
-		soundEffectPacket.x = x * 8;
-		soundEffectPacket.y = y * 8;
-		soundEffectPacket.z = z * 8;
-		soundEffectPacket.volume = volume;
-		soundEffectPacket.pitch = pitch;
-		playerConnection.sendPacket(soundEffectPacket);
-	}
-
-	/**
-	 * Plays a given effect at the given position for this player
-	 *
-	 * @param effect                the effect to play
-	 * @param x                     x position of the effect
-	 * @param y                     y position of the effect
-	 * @param z                     z position of the effect
-	 * @param data                  data for the effect
-	 * @param disableRelativeVolume disable volume scaling based on distance
-	 */
-	public void playEffect(Effects effect, int x, int y, int z, int data, boolean disableRelativeVolume) {
-		EffectPacket packet = new EffectPacket();
-		packet.effectId = effect.getId();
-		packet.position = new BlockPosition(x, y, z);
-		packet.data = data;
-		packet.disableRelativeVolume = disableRelativeVolume;
-		playerConnection.sendPacket(packet);
-	}
-
-	/**
-	 * Send a {@link StopSoundPacket} packet
-	 */
-	public void stopSound() {
-		StopSoundPacket stopSoundPacket = new StopSoundPacket();
-		stopSoundPacket.flags = 0x00;
-		playerConnection.sendPacket(stopSoundPacket);
-	}
-
-	public void sendHeaderFooter(Component header, Component footer) {
-		PlayerListHeaderAndFooterPacket playerListHeaderAndFooterPacket = new PlayerListHeaderAndFooterPacket();
-		playerListHeaderAndFooterPacket.emptyHeader = header == null;
-		playerListHeaderAndFooterPacket.emptyFooter = footer == null;
-		playerListHeaderAndFooterPacket.header = Chat.toJsonString(header);
-		playerListHeaderAndFooterPacket.footer = Chat.toJsonString(footer);
-
-		playerConnection.sendPacket(playerListHeaderAndFooterPacket);
-	}
-
-	public void sendHeaderFooter(String header, String footer, char colorChar) {
-		sendHeaderFooter(Chat.fromLegacyText(header, colorChar), Chat.fromLegacyText(footer, colorChar));
-	}
-
-	private void sendTitle(Component title, TitlePacket.Action action) {
-		TitlePacket titlePacket = new TitlePacket();
-		titlePacket.action = action;
-
-		switch (action) {
-			case SET_TITLE:
-				titlePacket.titleText = Chat.toJsonString(title);
-				break;
-			case SET_SUBTITLE:
-				titlePacket.subtitleText = Chat.toJsonString(title);
-				break;
-			case SET_ACTION_BAR:
-				titlePacket.actionBarText = Chat.toJsonString(title);
-			default:
-				throw new UnsupportedOperationException("Invalid TitlePacket.Action type!");
-		}
-
-		playerConnection.sendPacket(titlePacket);
-	}
-
-	public void sendTitleSubtitleMessage(Component title, Component subtitle) {
-		sendTitle(title, TitlePacket.Action.SET_TITLE);
-		sendTitle(subtitle, TitlePacket.Action.SET_SUBTITLE);
-	}
-
-	public void sendTitleMessage(Component title) {
-		sendTitle(title, TitlePacket.Action.SET_TITLE);
-	}
-
-	public void sendTitleMessage(String title, char colorChar) {
-		sendTitleMessage(Chat.fromLegacyText(title, colorChar));
-	}
-
-	public void sendTitleMessage(String title) {
-		sendTitleMessage(title, Chat.COLOR_CHAR);
-	}
-
-	public void sendSubtitleMessage(Component subtitle) {
-		sendTitle(subtitle, TitlePacket.Action.SET_SUBTITLE);
-	}
-
-	public void sendSubtitleMessage(String subtitle, char colorChar) {
-		sendSubtitleMessage(Chat.fromLegacyText(subtitle, colorChar));
-	}
-
-	public void sendSubtitleMessage(String subtitle) {
-		sendSubtitleMessage(subtitle, Chat.COLOR_CHAR);
-	}
-
-	public void sendActionBarMessage(Component actionBar) {
-		sendTitle(actionBar, TitlePacket.Action.SET_ACTION_BAR);
-	}
-
-	public void sendActionBarMessage(String message, char colorChar) {
-		sendActionBarMessage(Chat.fromLegacyText(message, colorChar));
-	}
-
-	public void sendActionBarMessage(String message) {
-		sendActionBarMessage(message, Chat.COLOR_CHAR);
-	}
-
-	@Override
-	public boolean isImmune(DamageType type) {
-		if (!getGameMode().canTakeDamage()) {
-			return type != DamageType.VOID;
-		}
-		return super.isImmune(type);
-	}
-
-	@Override
-	public void setAttribute(Attribute attribute, float value) {
-		super.setAttribute(attribute, value);
-		if (playerConnection != null)
-			playerConnection.sendPacket(getPropertiesPacket());
-	}
-
-	@Override
-	public void setHealth(float health) {
-		super.setHealth(health);
-		sendUpdateHealthPacket();
-	}
-
-	/**
-	 * Get the player additional hearts
-	 *
-	 * @return the player additional hearts
-	 */
-	public float getAdditionalHearts() {
-		return additionalHearts;
-	}
-
-	/**
-	 * Update the internal field and send the appropriate {@link EntityMetaDataPacket}
-	 *
-	 * @param additionalHearts the count of additional heartss
-	 */
-	public void setAdditionalHearts(float additionalHearts) {
-		this.additionalHearts = additionalHearts;
-		sendMetadataIndex(14);
-	}
-
-	/**
-	 * Get the player food
-	 *
-	 * @return the player food
-	 */
-	public int getFood() {
-		return food;
-	}
-
-	/**
-	 * Set and refresh client food bar
-	 *
-	 * @param food the new food value
-	 */
-	public void setFood(int food) {
-		Check.argCondition(!MathUtils.isBetween(food, 0, 20), "Food has to be between 0 and 20");
-		this.food = food;
-		sendUpdateHealthPacket();
-	}
-
-	public float getFoodSaturation() {
-		return foodSaturation;
-	}
-
-	/**
-	 * Set and refresh client food saturation
-	 *
-	 * @param foodSaturation the food saturation
-	 */
-	public void setFoodSaturation(float foodSaturation) {
-		Check.argCondition(!MathUtils.isBetween(foodSaturation, 0, 5), "Food saturation has to be between 0 and 5");
-		this.foodSaturation = foodSaturation;
-		sendUpdateHealthPacket();
-	}
-
-	/**
-	 * Get if the player is eating
-	 *
-	 * @return true if the player is eating, false otherwise
-	 */
-	public boolean isEating() {
-		return isEating;
-	}
-
-	/**
-	 * Get the player default eating time
-	 *
-	 * @return the player default eating time
-	 */
-	public long getDefaultEatingTime() {
-		return defaultEatingTime;
-	}
-
-	/**
-	 * Used to change the default eating time animation
-	 *
-	 * @param defaultEatingTime the default eating time in milliseconds
-	 */
-	public void setDefaultEatingTime(long defaultEatingTime) {
-		this.defaultEatingTime = defaultEatingTime;
-	}
-
-	/**
-	 * Get the player display name in the tab-list
-	 *
-	 * @return the player display name,
-	 * null means that {@link #getUsername()} is displayed
-	 */
-	public String getDisplayName() {
-		return displayName;
-	}
-
-	/**
-	 * Change the player display name in the tab-list
-	 * <p>
-	 * Set to null to show the player username
-	 *
-	 * @param displayName the display name
-	 */
-	public void setDisplayName(String displayName) {
-		this.displayName = displayName;
-
-		String jsonDisplayName = displayName != null ? Chat.toJsonString(Chat.fromLegacyText(displayName)) : null;
-		PlayerInfoPacket infoPacket = new PlayerInfoPacket(PlayerInfoPacket.Action.UPDATE_DISPLAY_NAME);
-		infoPacket.playerInfos.add(new PlayerInfoPacket.UpdateDisplayName(getUuid(), jsonDisplayName));
-		sendPacketToViewersAndSelf(infoPacket);
-	}
-
-	/**
-	 * Get the player skin
-	 *
-	 * @return the player skin object,
-	 * null means that the player has his {@link #getUuid()} default skin
-	 */
-	public PlayerSkin getSkin() {
-		return skin;
-	}
-
-	/**
-	 * Change the player skin
-	 *
-	 * @param skin the player skin, null to reset it to his {@link #getUuid()} default skin
-	 */
-	public synchronized void setSkin(PlayerSkin skin) {
-		this.skin = skin;
-
-		DestroyEntitiesPacket destroyEntitiesPacket = new DestroyEntitiesPacket();
-		destroyEntitiesPacket.entityIds = new int[]{getEntityId()};
-
-		PlayerInfoPacket removePlayerPacket = getRemovePlayerToList();
-		PlayerInfoPacket addPlayerPacket = getAddPlayerToList();
-
-		RespawnPacket respawnPacket = new RespawnPacket();
-		respawnPacket.dimension = getDimension();
-		respawnPacket.gameMode = getGameMode();
-		respawnPacket.levelType = getLevelType();
-
-		playerConnection.sendPacket(removePlayerPacket);
-		playerConnection.sendPacket(destroyEntitiesPacket);
-		playerConnection.sendPacket(respawnPacket);
-		playerConnection.sendPacket(addPlayerPacket);
-
-		for (Player viewer : getViewers()) {
-			PlayerConnection connection = viewer.getPlayerConnection();
-
-			connection.sendPacket(removePlayerPacket);
-			connection.sendPacket(destroyEntitiesPacket);
-
-			showPlayer(connection);
-		}
-
-		getInventory().update();
-		teleport(getPosition());
-	}
-
-	/**
-	 * Used to update the internal skin field
-	 *
-	 * @param skin the player skin
-	 * @see #setSkin(PlayerSkin) instead
-	 */
-	protected void refreshSkin(PlayerSkin skin) {
-		this.skin = skin;
-	}
-
-	/**
-	 * Get if the player has the respawn screen enabled or disabled
-	 *
-	 * @return true if the player has the respawn screen, false if he didn't
-	 */
-	public boolean isEnableRespawnScreen() {
-		return enableRespawnScreen;
-	}
-
-	/**
-	 * Enable or disable the respawn screen
-	 *
-	 * @param enableRespawnScreen true to enable the respawn screen, false to disable it
-	 */
-	public void setEnableRespawnScreen(boolean enableRespawnScreen) {
-		this.enableRespawnScreen = enableRespawnScreen;
-		sendChangeGameStatePacket(ChangeGameStatePacket.Reason.ENABLE_RESPAWN_SCREEN, enableRespawnScreen ? 0 : 1);
-	}
-
-	/**
-	 * Get the player username
-	 *
-	 * @return the player username
-	 */
-	public String getUsername() {
-		return username;
-	}
-
-	private void sendChangeGameStatePacket(ChangeGameStatePacket.Reason reason, float value) {
-		ChangeGameStatePacket changeGameStatePacket = new ChangeGameStatePacket();
-		changeGameStatePacket.reason = reason;
-		changeGameStatePacket.value = value;
-		playerConnection.sendPacket(changeGameStatePacket);
-	}
-
-	/**
-	 * @param item the item to drop
-	 * @return true if player can drop the item (event not cancelled), false otherwise
-	 */
-	public boolean dropItem(ItemStack item) {
-		ItemDropEvent itemDropEvent = new ItemDropEvent(item);
-		callEvent(ItemDropEvent.class, itemDropEvent);
-		return !itemDropEvent.isCancelled();
-	}
-
-	/**
-	 * Set the player resource pack
-	 *
-	 * @param resourcePack the resource pack
-	 */
-	public void setResourcePack(ResourcePack resourcePack) {
-		Check.notNull(resourcePack, "The resource pack cannot be null");
-		final String url = resourcePack.getUrl();
-		Check.notNull(url, "The resource pack url cannot be null");
-		final String hash = resourcePack.getHash();
-
-		ResourcePackSendPacket resourcePackSendPacket = new ResourcePackSendPacket();
-		resourcePackSendPacket.url = url;
-		resourcePackSendPacket.hash = hash;
-		playerConnection.sendPacket(resourcePackSendPacket);
-	}
-
-	/**
-	 * Rotate the player to face {@code targetPosition}
-	 *
-	 * @param facePoint      the point from where the player should aim
-	 * @param targetPosition the target position to face
-	 */
-	public void facePosition(FacePoint facePoint, Position targetPosition) {
-		facePosition(facePoint, targetPosition, null, null);
-	}
-
-	/**
-	 * Rotate the player to face {@code entity}
-	 *
-	 * @param facePoint   the point from where the player should aim
-	 * @param entity      the entity to face
-	 * @param targetPoint the point to aim at {@code entity} position
-	 */
-	public void facePosition(FacePoint facePoint, Entity entity, FacePoint targetPoint) {
-		facePosition(facePoint, entity.getPosition(), entity, targetPoint);
-	}
-
-	private void facePosition(FacePoint facePoint, Position targetPosition, Entity entity, FacePoint targetPoint) {
-		FacePlayerPacket facePlayerPacket = new FacePlayerPacket();
-		facePlayerPacket.entityFacePosition = facePoint == FacePoint.EYE ?
-				FacePlayerPacket.FacePosition.EYES : FacePlayerPacket.FacePosition.FEET;
-		facePlayerPacket.targetX = targetPosition.getX();
-		facePlayerPacket.targetY = targetPosition.getY();
-		facePlayerPacket.targetZ = targetPosition.getZ();
-		if (entity != null) {
-			facePlayerPacket.entityId = entity.getEntityId();
-			facePlayerPacket.entityFacePosition = targetPoint == FacePoint.EYE ?
-					FacePlayerPacket.FacePosition.EYES : FacePlayerPacket.FacePosition.FEET;
-		}
-		playerConnection.sendPacket(facePlayerPacket);
-	}
-
-	/**
-	 * Set the camera at {@code entity} eyes
-	 *
-	 * @param entity the entity to spectate
-	 */
-	public void spectate(Entity entity) {
-		CameraPacket cameraPacket = new CameraPacket();
-		cameraPacket.cameraId = entity.getEntityId();
-		playerConnection.sendPacket(cameraPacket);
-	}
-
-	/**
-	 * Reset the camera at the player
-	 */
-	public void stopSpectating() {
-		spectate(this);
-	}
-
-	/**
-	 * Used to retrieve the default spawn point
-	 * can be altered by the {@link PlayerRespawnEvent#setRespawnPosition(Position)}
-	 *
-	 * @return the default respawn point
-	 */
-	public Position getRespawnPoint() {
-		return respawnPoint;
-	}
-
-	/**
-	 * Change the default spawn point
-	 *
-	 * @param respawnPoint the player respawn point
-	 */
-	public void setRespawnPoint(Position respawnPoint) {
-		this.respawnPoint = respawnPoint;
-	}
-
-	/**
-	 * Called after the player teleportation to refresh his position
-	 * and send data to his new viewers
-	 */
-	protected void refreshAfterTeleport() {
-		getInventory().update();
-
-		SpawnPlayerPacket spawnPlayerPacket = new SpawnPlayerPacket();
-		spawnPlayerPacket.entityId = getEntityId();
-		spawnPlayerPacket.playerUuid = getUuid();
-		spawnPlayerPacket.position = getPosition();
-		sendPacketToViewers(spawnPlayerPacket);
-
-		// Update for viewers
-		sendPacketToViewersAndSelf(getVelocityPacket());
-		sendPacketToViewersAndSelf(getMetadataPacket());
-		playerConnection.sendPacket(getPropertiesPacket());
-		syncEquipments();
-
-		sendSynchronization();
-	}
-
-	protected void refreshHealth() {
-		this.food = 20;
-		this.foodSaturation = 5;
-		// refresh health and send health packet
-		heal();
-	}
-
-	protected void sendUpdateHealthPacket() {
-		UpdateHealthPacket updateHealthPacket = new UpdateHealthPacket();
-		updateHealthPacket.health = getHealth();
-		updateHealthPacket.food = food;
-		updateHealthPacket.foodSaturation = foodSaturation;
-		playerConnection.sendPacket(updateHealthPacket);
-	}
-
-	/**
-	 * Used to change the percentage experience bar
-	 * This cannot change the displayed level, see {@link #setLevel(int)}
-	 *
-	 * @param exp a percentage between 0 and 1
-	 */
-	public void setExp(float exp) {
-		Check.argCondition(!MathUtils.isBetween(exp, 0, 1), "Exp should be between 0 and 1");
-
-		this.exp = exp;
-		sendExperienceUpdatePacket();
-	}
-
-	/**
-	 * Used to change the level of the player
-	 * This cannot change the displayed percentage bar see {@link #setExp(float)}
-	 *
-	 * @param level the new level of the player
-	 */
-	public void setLevel(int level) {
-		this.level = level;
-		sendExperienceUpdatePacket();
-	}
-
-	protected void sendExperienceUpdatePacket() {
-		SetExperiencePacket setExperiencePacket = new SetExperiencePacket();
-		setExperiencePacket.percentage = exp;
-		setExperiencePacket.level = level;
-		playerConnection.sendPacket(setExperiencePacket);
-	}
-
-	protected void onChunkChange(Chunk lastChunk, Chunk newChunk) {
-		long[] lastVisibleChunks = ChunkUtils.getChunksInRange(new Position(16 * lastChunk.getChunkX(), 0, 16 * lastChunk.getChunkZ()), MinecraftServer.CHUNK_VIEW_DISTANCE);
-		long[] updatedVisibleChunks = ChunkUtils.getChunksInRange(new Position(16 * newChunk.getChunkX(), 0, 16 * newChunk.getChunkZ()), MinecraftServer.CHUNK_VIEW_DISTANCE);
-		int[] oldChunks = ArrayUtils.getDifferencesBetweenArray(lastVisibleChunks, updatedVisibleChunks);
-		int[] newChunks = ArrayUtils.getDifferencesBetweenArray(updatedVisibleChunks, lastVisibleChunks);
-
-		// Unload old chunks
-		for (int index : oldChunks) {
-			int[] chunkPos = ChunkUtils.getChunkCoord(lastVisibleChunks[index]);
-			UnloadChunkPacket unloadChunkPacket = new UnloadChunkPacket();
-			unloadChunkPacket.chunkX = chunkPos[0];
-			unloadChunkPacket.chunkZ = chunkPos[1];
-			playerConnection.sendPacket(unloadChunkPacket);
-
-			Chunk chunk = instance.getChunk(chunkPos[0], chunkPos[1]);
-			if (chunk != null)
-				chunk.removeViewer(this);
-		}
-
-		updateViewPosition(newChunk);
-
-		// Load new chunks
-		for (int i = 0; i < newChunks.length; i++) {
-			int index = newChunks[i];
-			int[] chunkPos = ChunkUtils.getChunkCoord(updatedVisibleChunks[index]);
-			instance.loadOptionalChunk(chunkPos[0], chunkPos[1], chunk -> {
-				if (chunk == null) {
-					// Cannot load chunk (auto load is not enabled)
-					return;
-				}
-				this.viewableChunks.add(chunk);
-				chunk.addViewer(this);
-				instance.sendChunk(this, chunk);
-			});
-		}
-	}
-
-	@Override
-	public void teleport(Position position, Runnable callback) {
-		super.teleport(position, () -> {
-			updatePlayerPosition();
-			if (callback != null)
-				callback.run();
-		});
-	}
-
-	@Override
-	public void teleport(Position position) {
-		teleport(position, null);
-	}
-
-	/**
-	 * Get the player connection
-	 * <p>
-	 * Used to send packets and get relatives stuff to the connection
-	 *
-	 * @return the player connection
-	 */
-	public PlayerConnection getPlayerConnection() {
-		return playerConnection;
-	}
-
-	/**
-	 * Get if the player is online or not
-	 *
-	 * @return true if the player is online, false otherwise
-	 */
-	public boolean isOnline() {
-		return playerConnection.isOnline();
-	}
-
-	/**
-	 * Get the player settings
-	 *
-	 * @return the player settings
-	 */
-	public PlayerSettings getSettings() {
-		return settings;
-	}
-
-	/**
-	 * Get the player dimension
-	 *
-	 * @return the player current dimension
-	 */
-	public Dimension getDimension() {
-		return dimension;
-	}
-
-	public PlayerInventory getInventory() {
-		return inventory;
-	}
-
-	/**
-	 * Used to get the player latency,
-	 * computed by seeing how long it takes the client to answer the {@link KeepAlivePacket} packet
-	 *
-	 * @return the player latency
-	 */
-	public int getLatency() {
-		return latency;
-	}
-
-	/**
-	 * Get the player GameMode
-	 *
-	 * @return the player current gamemode
-	 */
-	public GameMode getGameMode() {
-		return gameMode;
-	}
-
-	/**
-	 * Change the player GameMode
-	 *
-	 * @param gameMode the new player GameMode
-	 */
-	public void setGameMode(GameMode gameMode) {
-		Check.notNull(gameMode, "GameMode cannot be null");
-		this.gameMode = gameMode;
-		sendChangeGameStatePacket(ChangeGameStatePacket.Reason.CHANGE_GAMEMODE, gameMode.getId());
-
-		PlayerInfoPacket infoPacket = new PlayerInfoPacket(PlayerInfoPacket.Action.UPDATE_GAMEMODE);
-		infoPacket.playerInfos.add(new PlayerInfoPacket.UpdateGamemode(getUuid(), gameMode));
-		sendPacketToViewersAndSelf(infoPacket);
-	}
-
-	/**
-	 * Returns true iff this player is in creative. Used for code readability
-	 *
-	 * @return true if the player is in creative mode, false otherwise
-	 */
-	public boolean isCreative() {
-		return gameMode == GameMode.CREATIVE;
-	}
-
-	/**
-	 * Change the dimension of the player
-	 * Mostly unsafe since it requires sending chunks after
-	 *
-	 * @param dimension the new player dimension
-	 */
-	public void sendDimension(Dimension dimension) {
-		Check.notNull(dimension, "Dimension cannot be null!");
-		Check.argCondition(dimension.equals(getDimension()), "The dimension need to be different than the current one!");
-
-		this.dimension = dimension;
-		RespawnPacket respawnPacket = new RespawnPacket();
-		respawnPacket.dimension = dimension;
-		respawnPacket.gameMode = gameMode;
-		respawnPacket.levelType = levelType;
-		playerConnection.sendPacket(respawnPacket);
-	}
-
-	/**
-	 * Kick the player with a reason
-	 *
-	 * @param textComponent the kick reason
-	 */
-	public void kick(TextComponent textComponent) {
-		DisconnectPacket disconnectPacket = new DisconnectPacket();
-		disconnectPacket.message = Chat.toJsonString(textComponent);
-		playerConnection.sendPacket(disconnectPacket);
-		playerConnection.disconnect();
-	}
-
-	/**
-	 * Kick the player with a reason
-	 *
-	 * @param message the kick reason
-	 */
-	public void kick(String message) {
-		kick(Chat.fromLegacyText(message));
-	}
-
-	public LevelType getLevelType() {
-		return levelType;
-	}
-
-	/**
-	 * Change the current held slot for the player
-	 *
-	 * @param slot the slot that the player has to held
-	 * @throws IllegalArgumentException if {@code slot} is not between 0 and 8
-	 */
-	public void setHeldItemSlot(short slot) {
-		Check.argCondition(!MathUtils.isBetween(slot, 0, 8), "Slot has to be between 0 and 8");
-
-		HeldItemChangePacket heldItemChangePacket = new HeldItemChangePacket();
-		heldItemChangePacket.slot = slot;
-		playerConnection.sendPacket(heldItemChangePacket);
-		refreshHeldSlot(slot);
-	}
-
-	/**
-	 * Get the player held slot (0-8)
-	 *
-	 * @return the current held slot for the player
-	 */
-	public short getHeldSlot() {
-		return heldSlot;
-	}
-
-	public void setTeam(Team team) {
-		if (this.team == team)
-			return;
-
-		if (this.team != null) {
-			this.team.removePlayer(this);
-		}
-
-		this.team = team;
-		if (team != null) {
-			team.addPlayer(this);
-			sendPacketToViewers(team.getTeamsCreationPacket()); // FIXME: only if viewer hasn't already register this team
-		}
-	}
-
-	public void setBelowNameScoreboard(BelowNameScoreboard belowNameScoreboard) {
-		if (this.belowNameScoreboard == belowNameScoreboard)
-			return;
-
-		if (this.belowNameScoreboard != null) {
-			this.belowNameScoreboard.removeViewer(this);
-		}
-
-		this.belowNameScoreboard = belowNameScoreboard;
-		if (belowNameScoreboard != null) {
-			belowNameScoreboard.addViewer(this);
-			belowNameScoreboard.displayScoreboard(this);
-			getViewers().forEach(player -> belowNameScoreboard.addViewer(player));
-		}
-	}
-
-	/**
-	 * Get the player open inventory
-	 *
-	 * @return the currently open inventory, null if there is not (player inventory is not detected)
-	 */
-	public Inventory getOpenInventory() {
-		return openInventory;
-	}
-
-	/**
-	 * Used to get the {@link CustomBlock} that the player is currently mining
-	 *
-	 * @return the currently mined {@link CustomBlock} by the player, null if there is not
-	 */
-	public CustomBlock getCustomBlockTarget() {
-		return targetCustomBlock;
-	}
-
-	/**
-	 * @return an unmodifiable {@link Set} containing all the current player viewable boss bars
-	 */
-	public Set<BossBar> getBossBars() {
-		return Collections.unmodifiableSet(bossBars);
-	}
-
-	/**
-	 * Open the specified Inventory, close the previous inventory if existing
-	 *
-	 * @param inventory the inventory to open
-	 * @return true if the inventory has been opened/sent to the player, false otherwise (cancelled by event)
-	 */
-	public boolean openInventory(Inventory inventory) {
-		Check.notNull(inventory, "Inventory cannot be null, use Player#closeInventory() to close current");
-
-		InventoryOpenEvent inventoryOpenEvent = new InventoryOpenEvent(this, inventory);
-
-		callCancellableEvent(InventoryOpenEvent.class, inventoryOpenEvent, () -> {
-
-			if (getOpenInventory() != null) {
-				closeInventory();
-			}
-
-			Inventory newInventory = inventoryOpenEvent.getInventory();
-
-			OpenWindowPacket openWindowPacket = new OpenWindowPacket();
-			openWindowPacket.windowId = newInventory.getWindowId();
-			openWindowPacket.windowType = newInventory.getInventoryType().getWindowType();
-			openWindowPacket.title = newInventory.getTitle();
-			playerConnection.sendPacket(openWindowPacket);
-			newInventory.addViewer(this);
-			this.openInventory = newInventory;
-
-		});
-
-		return !inventoryOpenEvent.isCancelled();
-	}
-
-	/**
-	 * Close the current inventory if there is any
-	 * It closes the player inventory if {@link #getOpenInventory()} returns null
-	 */
-	public void closeInventory() {
-		Inventory openInventory = getOpenInventory();
-
-		// Drop cursor item when closing inventory
-		ItemStack cursorItem;
-		if (openInventory == null) {
-			cursorItem = getInventory().getCursorItem();
-			getInventory().setCursorItem(ItemStack.getAirItem());
-		} else {
-			cursorItem = openInventory.getCursorItem(this);
-		}
-		if (!cursorItem.isAir()) {
-			// Add item to inventory if he hasn't been able to drop it
-			if (!dropItem(cursorItem)) {
-				getInventory().addItemStack(cursorItem);
-			}
-		}
-
-		CloseWindowPacket closeWindowPacket = new CloseWindowPacket();
-		if (openInventory == null) {
-			closeWindowPacket.windowId = 0;
-		} else {
-			closeWindowPacket.windowId = openInventory.getWindowId();
-			openInventory.removeViewer(this); // Clear cache
-			this.openInventory = null;
-		}
-		playerConnection.sendPacket(closeWindowPacket);
-		inventory.update();
-	}
-
-	/**
-	 * Get the player viewable chunks
-	 *
-	 * @return an unmodifiable {@link Set} containing all the chunks that the player sees
-	 */
-	public Set<Chunk> getViewableChunks() {
-		return Collections.unmodifiableSet(viewableChunks);
-	}
-
-	/**
-	 * Remove all the boss bars that the player has
-	 */
-	public void clearBossBars() {
-		this.bossBars.forEach(bossBar -> bossBar.removeViewer(this));
-	}
-
-	/**
-	 * Send a {@link UpdateViewPositionPacket}  to the player
-	 *
-	 * @param chunk the chunk to update the view
-	 */
-	public void updateViewPosition(Chunk chunk) {
-		UpdateViewPositionPacket updateViewPositionPacket = new UpdateViewPositionPacket();
-		updateViewPositionPacket.chunkX = chunk.getChunkX();
-		updateViewPositionPacket.chunkZ = chunk.getChunkZ();
-		playerConnection.sendPacket(updateViewPositionPacket);
-	}
-
-	/**
-	 * Used for synchronization purpose, mainly for teleportation
-	 */
-	protected void updatePlayerPosition() {
-		PlayerPositionAndLookPacket positionAndLookPacket = new PlayerPositionAndLookPacket();
-		positionAndLookPacket.position = position;
-		positionAndLookPacket.flags = 0x00;
-		positionAndLookPacket.teleportId = teleportId++;
-		playerConnection.sendPacket(positionAndLookPacket);
-	}
-
-	/**
-	 * Get the player permission level
-	 *
-	 * @return the player permission level
-	 */
-	public int getPermissionLevel() {
-		return permissionLevel;
-	}
-
-	/**
-	 * Change the player permission level
-	 *
-	 * @param permissionLevel the new player permission level
-	 */
-	public void setPermissionLevel(int permissionLevel) {
-		Check.argCondition(!MathUtils.isBetween(permissionLevel, 0, 4), "permissionLevel has to be between 0 and 4");
-
-		this.permissionLevel = permissionLevel;
-
-		// Magic values: https://wiki.vg/Entity_statuses#Player
-		byte permissionLevelStatus = (byte) (24 + permissionLevel);
-		triggerStatus(permissionLevelStatus);
-	}
-
-	/**
-	 * Set or remove the reduced debug screen
-	 *
-	 * @param reduced should the player has the reduced debug screen
-	 */
-	public void setReducedDebugScreenInformation(boolean reduced) {
-		this.reducedDebugScreenInformation = reduced;
-
-		// Magic values: https://wiki.vg/Entity_statuses#Player
-		byte debugScreenStatus = (byte) (reduced ? 22 : 23);
-		triggerStatus(debugScreenStatus);
-	}
-
-	/**
-	 * Get if the player has the reduced debug screen
-	 *
-	 * @return true if the player has the reduced debug screen, false otherwise
-	 */
-	public boolean hasReducedDebugScreenInformation() {
-		return reducedDebugScreenInformation;
-	}
-
-	/**
-	 * The invulnerable field appear in the {@link PlayerAbilitiesPacket} packet
-	 *
-	 * @return true if the player is invulnerable, false otherwise
-	 */
-	public boolean isInvulnerable() {
-		return invulnerable;
-	}
-
-	/**
-	 * This do update the {@code invulnerable} field in the packet {@link PlayerAbilitiesPacket}
-	 * and prevent the player from receiving damage
-	 *
-	 * @param invulnerable should the player be invulnerable
-	 */
-	public void setInvulnerable(boolean invulnerable) {
-		this.invulnerable = invulnerable;
-		refreshAbilities();
-	}
-
-	/**
-	 * Get if the player is currently flying
-	 *
-	 * @return true if the player if flying, false otherwise
-	 */
-	public boolean isFlying() {
-		return flying;
-	}
-
-	/**
-	 * Set the player flying
-	 *
-	 * @param flying should the player fly
-	 */
-	public void setFlying(boolean flying) {
-		this.flying = flying;
-		refreshAbilities();
-	}
-
-	/**
-	 * Update the internal flying field
-	 * <p>
-	 * Mostly unsafe since there is nothing to backup the value, used internally for creative players
-	 *
-	 * @param flying the new flying field
-	 * @see #setFlying(boolean) instead
-	 */
-	public void refreshFlying(boolean flying) {
-		this.flying = flying;
-	}
-
-	/**
-	 * Get if the player is allowed to fly
-	 *
-	 * @return true if the player if allowed to fly, false otherwise
-	 */
-	public boolean isAllowFlying() {
-		return allowFlying;
-	}
-
-	/**
-	 * Allow or forbid the player to fly
-	 *
-	 * @param allowFlying should the player be allowed to fly
-	 */
-	public void setAllowFlying(boolean allowFlying) {
-		this.allowFlying = allowFlying;
-		refreshAbilities();
-	}
-
-	public boolean isInstantBreak() {
-		return instantBreak;
-	}
-
-	/**
-	 * Change the player ability "Creative Mode"
-	 * <a href="https://wiki.vg/Protocol#Player_Abilities_.28clientbound.29">see</a>
-	 * <p>
-	 * WARNING: this has nothing to do with {@link CustomBlock#getBreakDelay(Player, BlockPosition)}
-	 *
-	 * @param instantBreak
-	 */
-	public void setInstantBreak(boolean instantBreak) {
-		this.instantBreak = instantBreak;
-		refreshAbilities();
-	}
-
-	/**
-	 * Get the player flying speed
-	 *
-	 * @return the flying speed of the player
-	 */
-	public float getFlyingSpeed() {
-		return flyingSpeed;
-	}
-
-	/**
-	 * Update the internal field and send a {@link PlayerAbilitiesPacket} with the new flying speed
-	 *
-	 * @param flyingSpeed the new flying speed of the player
-	 */
-	public void setFlyingSpeed(float flyingSpeed) {
-		this.flyingSpeed = flyingSpeed;
-		refreshAbilities();
-	}
-
-	public float getFieldViewModifier() {
-		return fieldViewModifier;
-	}
-
-	public void setFieldViewModifier(float fieldViewModifier) {
-		this.fieldViewModifier = fieldViewModifier;
-		refreshAbilities();
-	}
-
-	/**
-	 * This is the map used to send the statistic packet
-	 * It is possible to add/remove/change statistic value directly into it
-	 *
-	 * @return the modifiable statistic map
-	 */
-	public Map<PlayerStatistic, Integer> getStatisticValueMap() {
-		return statisticValueMap;
-	}
-
-	/**
-	 * Get the player vehicle information
-	 *
-	 * @return the player vehicle information
-	 */
-	public PlayerVehicleInformation getVehicleInformation() {
-		return vehicleInformation;
-	}
-
-	protected void refreshAbilities() {
-		PlayerAbilitiesPacket playerAbilitiesPacket = new PlayerAbilitiesPacket();
-		playerAbilitiesPacket.invulnerable = invulnerable;
-		playerAbilitiesPacket.flying = flying;
-		playerAbilitiesPacket.allowFlying = allowFlying;
-		playerAbilitiesPacket.instantBreak = instantBreak;
-		playerAbilitiesPacket.flyingSpeed = flyingSpeed;
-		playerAbilitiesPacket.fieldViewModifier = fieldViewModifier;
-
-		playerConnection.sendPacket(playerAbilitiesPacket);
-	}
-
-	/**
-	 * All packets in the queue are executed in the {@link #update(long)} method
-	 * It is used internally to add all received packet from the client
-	 * Could be used to "simulate" a received packet, but to use at your own risk
-	 *
-	 * @param packet the packet to add in the queue
-	 */
-	public void addPacketToQueue(ClientPlayPacket packet) {
-		this.packets.add(packet);
-	}
-
-	/**
-	 * Change the storage player latency and update its tab value
-	 *
-	 * @param latency the new player latency
-	 */
-	public void refreshLatency(int latency) {
-		this.latency = latency;
-		PlayerInfoPacket playerInfoPacket = new PlayerInfoPacket(PlayerInfoPacket.Action.UPDATE_LATENCY);
-		playerInfoPacket.playerInfos.add(new PlayerInfoPacket.UpdateLatency(getUuid(), latency));
-		sendPacketToViewersAndSelf(playerInfoPacket);
-	}
-
-	public void refreshOnGround(boolean onGround) {
-		this.onGround = onGround;
-	}
-
-	/**
-	 * Used to change internally the last sent last keep alive id
-	 * <p>
-	 * Warning: could lead to have the player kicked because of a wrong keep alive packet
-	 *
-	 * @param lastKeepAlive the new lastKeepAlive id
-	 */
-	public void refreshKeepAlive(long lastKeepAlive) {
-		this.lastKeepAlive = lastKeepAlive;
-		this.answerKeepAlive = false;
-	}
-
-	public boolean didAnswerKeepAlive() {
-		return answerKeepAlive;
-	}
-
-	public void refreshAnswerKeepAlive(boolean answerKeepAlive) {
-		this.answerKeepAlive = answerKeepAlive;
-	}
-
-	/**
-	 * Change the held item for the player viewers
-	 * Also cancel eating if {@link #isEating()} was true
-	 * <p>
-	 * Warning: the player will not be noticed by this chance, only his viewers,
-	 * see instead: {@link #setHeldItemSlot(short)}
-	 *
-	 * @param slot the new held slot
-	 */
-	public void refreshHeldSlot(short slot) {
-		this.heldSlot = slot;
-		syncEquipment(EntityEquipmentPacket.Slot.MAIN_HAND);
-
-		refreshEating(false);
-	}
-
-	public void refreshEating(boolean isEating, long eatingTime) {
-		this.isEating = isEating;
-		if (isEating) {
-			this.startEatingTime = System.currentTimeMillis();
-			this.eatingTime = eatingTime;
-		} else {
-			this.startEatingTime = 0;
-		}
-	}
-
-	public void refreshEating(boolean isEating) {
-		refreshEating(isEating, defaultEatingTime);
-	}
-
-	/**
-	 * Used to call {@link ItemUpdateStateEvent} with the proper item
-	 * It does check which hand to get the item to update
-	 *
-	 * @param allowFood true if food should be updated, false otherwise
-	 * @return the called {@link ItemUpdateStateEvent},
-	 * null if there is no item to update the state
-	 */
-	public ItemUpdateStateEvent callItemUpdateStateEvent(boolean allowFood) {
-		Material mainHandMat = Material.fromId(getItemInMainHand().getMaterialId());
-		Material offHandMat = Material.fromId(getItemInOffHand().getMaterialId());
-		boolean isOffhand = offHandMat.hasState();
-
-		ItemStack updatedItem = isOffhand ? getItemInOffHand() :
-				mainHandMat.hasState() ? getItemInMainHand() : null;
-		if (updatedItem == null) // No item with state, cancel
-			return null;
-
-		boolean isFood = updatedItem.getMaterial().isFood();
-
-		if (isFood && !allowFood)
-			return null;
-
-		ItemUpdateStateEvent itemUpdateStateEvent = new ItemUpdateStateEvent(updatedItem,
-				isOffhand ? Hand.OFF : Hand.MAIN);
-		callEvent(ItemUpdateStateEvent.class, itemUpdateStateEvent);
-
-		return itemUpdateStateEvent;
-	}
-
-	/**
-	 * Make the player digging a custom block, see {@link #resetTargetBlock()} to rewind
-	 *
-	 * @param targetCustomBlock   the custom block to dig
-	 * @param targetBlockPosition the custom block position
-	 * @param breakTime           the time it will take to break the block in milliseconds
-	 */
-	public void setTargetBlock(CustomBlock targetCustomBlock, BlockPosition targetBlockPosition, int breakTime) {
-		this.targetCustomBlock = targetCustomBlock;
-		this.targetBlockPosition = targetBlockPosition;
-		this.targetBlockTime = targetBlockPosition == null ? 0 : System.currentTimeMillis();
-		this.blockBreakTime = breakTime;
-	}
-
-	/**
-	 * Reset data from the current block the player is mining.
-	 * If the currently mined block (or if there isn't any) is not a CustomBlock, nothing append
-	 */
-	public void resetTargetBlock() {
-		if (targetBlockPosition != null) {
-			sendBlockBreakAnimation(targetBlockPosition, (byte) -1); // Clear the break animation
-			this.targetCustomBlock = null;
-			this.targetBlockPosition = null;
-			this.targetBlockTime = 0;
-
-			// Remove effect
-			RemoveEntityEffectPacket removeEntityEffectPacket = new RemoveEntityEffectPacket();
-			removeEntityEffectPacket.entityId = getEntityId();
-			removeEntityEffectPacket.effectId = 4;
-			getPlayerConnection().sendPacket(removeEntityEffectPacket);
-		}
-	}
-
-	/**
-	 * Used internally to add Bossbar in the {@link #getBossBars()} set
-	 * You probably want to use {@link BossBar#addViewer(Player)}
-	 *
-	 * @param bossBar the bossbar to add internally
-	 */
-	public void refreshAddBossbar(BossBar bossBar) {
-		this.bossBars.add(bossBar);
-	}
-
-	/**
-	 * Used internally to remove Bossbar from the {@link #getBossBars()} set
-	 * You probably want to use {@link BossBar#removeViewer(Player)}
-	 *
-	 * @param bossBar the bossbar to remove internally
-	 */
-	public void refreshRemoveBossbar(BossBar bossBar) {
-		this.bossBars.remove(bossBar);
-	}
-
-	public void refreshVehicleSteer(float sideways, float forward, boolean jump, boolean unmount) {
-		this.vehicleInformation.refresh(sideways, forward, jump, unmount);
-	}
-
-	/**
-	 * @return the chunk range of the viewers,
-	 * which is {@link MinecraftServer#CHUNK_VIEW_DISTANCE} or {@link PlayerSettings#getViewDistance()}
-	 * based on which one is the lowest
-	 */
-	public int getChunkRange() {
-		int serverRange = MinecraftServer.CHUNK_VIEW_DISTANCE;
-		int playerRange = getSettings().viewDistance;
-		if (playerRange == 0) {
-			return serverRange; // Didn't receive settings packet yet (is the case on login)
-		} else {
-			return Math.min(playerRange, serverRange);
-		}
-	}
-
-	/**
-	 * Get the last sent keep alive id
-	 *
-	 * @return the last keep alive id sent to the player
-	 */
-	public long getLastKeepAlive() {
-		return lastKeepAlive;
-	}
-
-	/**
-	 * Get the packet to add the player from tab-list
-	 *
-	 * @return a {@link PlayerInfoPacket} to add the player
-	 */
-	protected PlayerInfoPacket getAddPlayerToList() {
-		final String textures = skin == null ? "" : skin.getTextures();
-		final String signature = skin == null ? null : skin.getSignature();
-
-		String jsonDisplayName = displayName != null ? Chat.toJsonString(Chat.fromLegacyText(displayName)) : null;
-		PlayerInfoPacket playerInfoPacket = new PlayerInfoPacket(PlayerInfoPacket.Action.ADD_PLAYER);
-
-		PlayerInfoPacket.AddPlayer addPlayer =
-				new PlayerInfoPacket.AddPlayer(getUuid(), getUsername(), getGameMode(), getLatency());
-		addPlayer.displayName = jsonDisplayName;
-
-		PlayerInfoPacket.AddPlayer.Property prop =
-				new PlayerInfoPacket.AddPlayer.Property("textures", textures, signature);
-		addPlayer.properties.add(prop);
-
-		playerInfoPacket.playerInfos.add(addPlayer);
-		return playerInfoPacket;
-	}
-
-	/**
-	 * Get the packet to remove the player from tab-list
-	 *
-	 * @return a {@link PlayerInfoPacket} to add the player
-	 */
-	protected PlayerInfoPacket getRemovePlayerToList() {
-		PlayerInfoPacket playerInfoPacket = new PlayerInfoPacket(PlayerInfoPacket.Action.REMOVE_PLAYER);
-
-		PlayerInfoPacket.RemovePlayer removePlayer =
-				new PlayerInfoPacket.RemovePlayer(getUuid());
-
-		playerInfoPacket.playerInfos.add(removePlayer);
-		return playerInfoPacket;
-	}
-
-	/**
-	 * Send all the related packet to have the player sent to another with related data
-	 * (create player, spawn position, velocity, metadata, equipments, passengers, team)
-	 * <p>
-	 * WARNING: this does not sync the player, please use {@link #addViewer(Player)}
-	 *
-	 * @param connection the connection to show the player to
-	 */
-	protected void showPlayer(PlayerConnection connection) {
-		SpawnPlayerPacket spawnPlayerPacket = new SpawnPlayerPacket();
-		spawnPlayerPacket.entityId = getEntityId();
-		spawnPlayerPacket.playerUuid = getUuid();
-		spawnPlayerPacket.position = getPosition();
-		connection.sendPacket(getAddPlayerToList());
-
-		connection.sendPacket(spawnPlayerPacket);
-		connection.sendPacket(getVelocityPacket());
-		connection.sendPacket(getMetadataPacket());
-
-		// Equipments synchronization
-		syncEquipments(connection);
-
-		if (hasPassenger()) {
-			connection.sendPacket(getPassengersPacket());
-		}
-
-		// Team
-		if (team != null)
-			connection.sendPacket(team.getTeamsCreationPacket());
-
-		EntityHeadLookPacket entityHeadLookPacket = new EntityHeadLookPacket();
-		entityHeadLookPacket.entityId = getEntityId();
-		entityHeadLookPacket.yaw = position.getYaw();
-		connection.sendPacket(entityHeadLookPacket);
-	}
-
-	@Override
-	public ItemStack getItemInMainHand() {
-		return inventory.getItemInMainHand();
-	}
-
-	@Override
-	public void setItemInMainHand(ItemStack itemStack) {
-		inventory.setItemInMainHand(itemStack);
-	}
-
-	@Override
-	public ItemStack getItemInOffHand() {
-		return inventory.getItemInOffHand();
-	}
-
-	@Override
-	public void setItemInOffHand(ItemStack itemStack) {
-		inventory.setItemInOffHand(itemStack);
-	}
-
-	@Override
-	public ItemStack getHelmet() {
-		return inventory.getHelmet();
-	}
-
-	@Override
-	public void setHelmet(ItemStack itemStack) {
-		inventory.setHelmet(itemStack);
-	}
-
-	@Override
-	public ItemStack getChestplate() {
-		return inventory.getChestplate();
-	}
-
-	@Override
-	public void setChestplate(ItemStack itemStack) {
-		inventory.setChestplate(itemStack);
-	}
-
-	@Override
-	public ItemStack getLeggings() {
-		return inventory.getLeggings();
-	}
-
-	@Override
-	public void setLeggings(ItemStack itemStack) {
-		inventory.setLeggings(itemStack);
-	}
-
-	@Override
-	public ItemStack getBoots() {
-		return inventory.getBoots();
-	}
-
-	@Override
-	public void setBoots(ItemStack itemStack) {
-		inventory.setBoots(itemStack);
-	}
-
-	/**
-	 * Represent the main or off hand of the player
-	 */
-	public enum Hand {
-		MAIN,
-		OFF
-	}
-
-	public enum FacePoint {
-		FEET,
-		EYE
-	}
-
-	// Settings enum
-
-	/**
-	 * Represent where is located the main hand of the player (can be changed in Minecraft option)
-	 */
-	public enum MainHand {
-		LEFT,
-		RIGHT
-	}
-
-	public enum ChatMode {
-		ENABLED,
-		COMMANDS_ONLY,
-		HIDDEN
-	}
-
-	public class PlayerSettings {
-
-		private String locale;
-		private byte viewDistance;
-		private ChatMode chatMode;
-		private boolean chatColors;
-		private byte displayedSkinParts;
-		private MainHand mainHand;
-
-		/**
-		 * The player game language
-		 *
-		 * @return the player locale
-		 */
-		public String getLocale() {
-			return locale;
-		}
-
-		/**
-		 * Get the player view distance
-		 *
-		 * @return the player view distance
-		 */
-		public byte getViewDistance() {
-			return viewDistance;
-		}
-
-		/**
-		 * Get the player chat mode
-		 *
-		 * @return the player chat mode
-		 */
-		public ChatMode getChatMode() {
-			return chatMode;
-		}
-
-		/**
-		 * Get if the player has chat colors enabled
-		 *
-		 * @return true if chat colors are enabled, false otherwise
-		 */
-		public boolean hasChatColors() {
-			return chatColors;
-		}
-
-		public byte getDisplayedSkinParts() {
-			return displayedSkinParts;
-		}
-
-		/**
-		 * Get the player main hand
-		 *
-		 * @return the player main hand
-		 */
-		public MainHand getMainHand() {
-			return mainHand;
-		}
-
-		/**
-		 * Change the player settings internally
-		 * <p>
-		 * WARNING: the player will not be noticed by this change, probably unsafe
-		 *
-		 * @param locale             the player locale
-		 * @param viewDistance       the player view distance
-		 * @param chatMode           the player chat mode
-		 * @param chatColors         the player chat colors
-		 * @param displayedSkinParts the player displayed skin parts
-		 * @param mainHand           the player main handœ
-		 */
-		public void refresh(String locale, byte viewDistance, ChatMode chatMode, boolean chatColors, byte displayedSkinParts, MainHand mainHand) {
-			this.locale = locale;
-			this.viewDistance = viewDistance;
-			this.chatMode = chatMode;
-			this.chatColors = chatColors;
-			this.displayedSkinParts = displayedSkinParts;
-			this.mainHand = mainHand;
-			sendMetadataIndex(16);
-		}
-
-	}
-=======
+    private long lastKeepAlive;
+    private boolean answerKeepAlive;
+
+    private String username;
+    protected PlayerConnection playerConnection;
+    private ConcurrentLinkedQueue<ClientPlayPacket> packets = new ConcurrentLinkedQueue<>();
+
+    private int latency;
+    private String displayName;
+    private PlayerSkin skin;
+
+    private Dimension dimension;
+    private GameMode gameMode;
+    private LevelType levelType;
+    private int teleportId = 0;
+
+    protected boolean onGround;
+
+    protected Set<Entity> viewableEntities = new CopyOnWriteArraySet<>();
+    protected Set<Chunk> viewableChunks = new CopyOnWriteArraySet<>();
+
+    private PlayerSettings settings;
+    private float exp;
+    private int level;
+    private PlayerInventory inventory;
+    private short heldSlot;
+    private Inventory openInventory;
+
+    private Position respawnPoint;
+
+    private float additionalHearts;
+    private int food;
+    private float foodSaturation;
+    private long startEatingTime;
+    private long defaultEatingTime = 1000L;
+    private long eatingTime;
+    private boolean isEating;
+
     // Game state (https://wiki.vg/Protocol#Change_Game_State)
     private boolean enableRespawnScreen;
 
@@ -2193,7 +165,7 @@
     }
 
     /**
-     * Used when the player is created ({@link EntityManager#waitingPlayersTick()})
+     * Used when the player is created
      * Init the player and spawn him
      */
     protected void init() {
@@ -2584,23 +556,28 @@
         }
     }
 
-    @Override
-    public Consumer<PacketWriter> getMetadataConsumer() {
-        return packet -> {
-            super.getMetadataConsumer().accept(packet);
-            fillMetadataIndex(packet, 14);
-        };
-    }
-
-    @Override
-    protected void fillMetadataIndex(PacketWriter packet, int index) {
-        super.fillMetadataIndex(packet, index);
-        if (index == 14) {
-            packet.writeByte((byte) 14);
-            packet.writeByte(METADATA_FLOAT);
-            packet.writeFloat(additionalHearts);
-        }
-    }
+	@Override
+	public Consumer<PacketWriter> getMetadataConsumer() {
+		return packet -> {
+			super.getMetadataConsumer().accept(packet);
+			fillMetadataIndex(packet, 14);
+			fillMetadataIndex(packet, 16);
+		};
+	}
+
+	@Override
+	protected void fillMetadataIndex(PacketWriter packet, int index) {
+		super.fillMetadataIndex(packet, index);
+		if (index == 14) {
+			packet.writeByte((byte) 14);
+			packet.writeByte(METADATA_FLOAT);
+			packet.writeFloat(additionalHearts);
+		} else if (index == 16) {
+			packet.writeByte((byte) 16);
+			packet.writeByte(METADATA_BYTE);
+			packet.writeByte(getSettings().getDisplayedSkinParts());
+		}
+	}
 
     /**
      * Send a {@link BlockBreakAnimationPacket} packet to the player and his viewers
@@ -3970,10 +1947,15 @@
             connection.sendPacket(getPassengersPacket());
         }
 
-        // Team
-        if (team != null)
-            connection.sendPacket(team.getTeamsCreationPacket());
-    }
+		// Team
+		if (team != null)
+			connection.sendPacket(team.getTeamsCreationPacket());
+
+		EntityHeadLookPacket entityHeadLookPacket = new EntityHeadLookPacket();
+		entityHeadLookPacket.entityId = getEntityId();
+		entityHeadLookPacket.yaw = position.getYaw();
+		connection.sendPacket(entityHeadLookPacket);
+	}
 
     @Override
     public ItemStack getItemInMainHand() {
@@ -4122,27 +2104,28 @@
             return mainHand;
         }
 
-        /**
-         * Change the player settings internally
-         * <p>
-         * WARNING: the player will not be noticed by this change, probably unsafe
-         *
-         * @param locale             the player locale
-         * @param viewDistance       the player view distance
-         * @param chatMode           the player chat mode
-         * @param chatColors         the player chat colors
-         * @param displayedSkinParts the player displayed skin parts
-         * @param mainHand           the player main handœ
-         */
-        public void refresh(String locale, byte viewDistance, ChatMode chatMode, boolean chatColors, byte displayedSkinParts, MainHand mainHand) {
-            this.locale = locale;
-            this.viewDistance = viewDistance;
-            this.chatMode = chatMode;
-            this.chatColors = chatColors;
-            this.displayedSkinParts = displayedSkinParts;
-            this.mainHand = mainHand;
-        }
-    }
->>>>>>> 889b1fe0
+		/**
+		 * Change the player settings internally
+		 * <p>
+		 * WARNING: the player will not be noticed by this change, probably unsafe
+		 *
+		 * @param locale             the player locale
+		 * @param viewDistance       the player view distance
+		 * @param chatMode           the player chat mode
+		 * @param chatColors         the player chat colors
+		 * @param displayedSkinParts the player displayed skin parts
+		 * @param mainHand           the player main handœ
+		 */
+		public void refresh(String locale, byte viewDistance, ChatMode chatMode, boolean chatColors, byte displayedSkinParts, MainHand mainHand) {
+			this.locale = locale;
+			this.viewDistance = viewDistance;
+			this.chatMode = chatMode;
+			this.chatColors = chatColors;
+			this.displayedSkinParts = displayedSkinParts;
+			this.mainHand = mainHand;
+			sendMetadataIndex(16);
+		}
+
+	}
 
 }