--- conflicted
+++ resolved
@@ -655,11 +655,8 @@
 
         super.setInstance(instance, spawnPosition);
 
-<<<<<<< HEAD
-=======
         refreshVisibleChunks();
 
->>>>>>> 443a0979
         if (differentSpawnPos && !firstSpawn) {
             // Player changed instance at a different position
             teleport(spawnPosition);
