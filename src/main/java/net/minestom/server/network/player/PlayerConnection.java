package net.minestom.server.network.player;

import io.netty.buffer.ByteBuf;
import lombok.Getter;
import lombok.Setter;
import net.minestom.server.entity.Player;
import net.minestom.server.network.ConnectionState;
import net.minestom.server.network.packet.server.ServerPacket;

import java.net.SocketAddress;

/**
 * A PlayerConnection is an object needed for all created player
 * It can be extended to create a new kind of player (NPC for instance)
 */
public abstract class PlayerConnection {

    private Player player;
    //Could be null. Only used for Mojang Auth
    @Getter @Setter private String loginUsername;
    //Could be null. Only used for Mojang Auth
    @Getter @Setter private byte[] nonce = new byte[4];
    private ConnectionState connectionState;
    private boolean online;

    public PlayerConnection() {
        this.online = true;
        this.connectionState = ConnectionState.UNKNOWN;
    }

<<<<<<< HEAD
    /**
     *
     * @param buffer The buffer to send.
     * @param copy Should be true unless your only using the ByteBuf once.
     */
    public abstract void sendPacket(ByteBuf buffer, boolean copy);
=======
    public abstract void enableCompression(int threshold);

    public abstract void sendPacket(ByteBuf buffer);
>>>>>>> 53410c73

    /**
     *
     * @param buffer The buffer to send.
     * @param copy Should be true unless your only using the ByteBuf once.
     */
    public abstract void writePacket(ByteBuf buffer, boolean copy);

    public abstract void sendPacket(ServerPacket serverPacket);

    public abstract void flush();

    public abstract SocketAddress getRemoteAddress();

    /**
     * Forcing the player to disconnect
     */
    public abstract void disconnect();

    public Player getPlayer() {
        return player;
    }

    public void setPlayer(Player player) {
        this.player = player;
    }

    public boolean isOnline() {
        return online;
    }

    public void refreshOnline(boolean online) {
        this.online = online;
    }

    public void setConnectionState(ConnectionState connectionState) {
        this.connectionState = connectionState;
    }

    public ConnectionState getConnectionState() {
        return connectionState;
    }
}<|MERGE_RESOLUTION|>--- conflicted
+++ resolved
@@ -28,18 +28,13 @@
         this.connectionState = ConnectionState.UNKNOWN;
     }
 
-<<<<<<< HEAD
+    public abstract void enableCompression(int threshold);
     /**
      *
      * @param buffer The buffer to send.
      * @param copy Should be true unless your only using the ByteBuf once.
      */
     public abstract void sendPacket(ByteBuf buffer, boolean copy);
-=======
-    public abstract void enableCompression(int threshold);
-
-    public abstract void sendPacket(ByteBuf buffer);
->>>>>>> 53410c73
 
     /**
      *
