package net.minestom.server.network.player;

import net.kyori.adventure.translation.GlobalTranslator;
import net.minestom.server.MinecraftServer;
import net.minestom.server.adventure.MinestomAdventure;
import net.minestom.server.entity.Player;
import net.minestom.server.entity.PlayerSkin;
import net.minestom.server.extras.mojangAuth.MojangCrypt;
import net.minestom.server.network.ConnectionState;
import net.minestom.server.network.PacketProcessor;
import net.minestom.server.network.packet.FramedPacket;
import net.minestom.server.network.packet.server.ComponentHoldingServerPacket;
import net.minestom.server.network.packet.server.ServerPacket;
import net.minestom.server.network.packet.server.login.SetCompressionPacket;
import net.minestom.server.network.socket.Worker;
import net.minestom.server.utils.PacketUtils;
import net.minestom.server.utils.Utils;
import net.minestom.server.utils.binary.BinaryBuffer;
import net.minestom.server.utils.validate.Check;
import org.jetbrains.annotations.ApiStatus;
import org.jetbrains.annotations.NotNull;
import org.jetbrains.annotations.Nullable;
import org.slf4j.Logger;
import org.slf4j.LoggerFactory;

import javax.crypto.Cipher;
import javax.crypto.SecretKey;
import javax.crypto.ShortBufferException;
import java.io.IOException;
import java.net.SocketAddress;
import java.nio.BufferUnderflowException;
import java.nio.ByteBuffer;
import java.nio.channels.SocketChannel;
import java.util.*;
import java.util.concurrent.ConcurrentHashMap;
import java.util.concurrent.ConcurrentLinkedQueue;
import java.util.zip.DataFormatException;

/**
 * Represents a socket connection.
 * <p>
 * It is the implementation used for all network client.
 */
@ApiStatus.Internal
public class PlayerSocketConnection extends PlayerConnection {
    private final static Logger LOGGER = LoggerFactory.getLogger(PlayerSocketConnection.class);
    private final static Queue<BinaryBuffer> POOLED_BUFFERS = new ConcurrentLinkedQueue<>();
    private final static int BUFFER_SIZE = 262_143;

    private final Worker worker;
    private final SocketChannel channel;
    private SocketAddress remoteAddress;

    private volatile boolean encrypted = false;
    private volatile boolean compressed = false;

    //Could be null. Only used for Mojang Auth
    private byte[] nonce = new byte[4];
    private Cipher decryptCipher;
    private Cipher encryptCipher;

    // Data from client packets
    private String loginUsername;
    private String serverAddress;
    private int serverPort;
    private int protocolVersion;

    // Used for the login plugin request packet, to retrieve the channel from a message id,
    // cleared once the player enters the play state
    private final Map<Integer, String> pluginRequestMap = new ConcurrentHashMap<>();

    // Bungee
    private UUID bungeeUuid;
    private PlayerSkin bungeeSkin;

    private final Object bufferLock = new Object();
    private final List<BinaryBuffer> waitingBuffers = new ArrayList<>();
    private BinaryBuffer tickBuffer = getPooledBuffer();
    private volatile BinaryBuffer cacheBuffer;

    public PlayerSocketConnection(@NotNull Worker worker, @NotNull SocketChannel channel, SocketAddress remoteAddress) {
        super();
        this.worker = worker;
        this.channel = channel;
        this.remoteAddress = remoteAddress;
    }

    public void processPackets(Worker.Context workerContext, PacketProcessor packetProcessor) {
        final var readBuffer = workerContext.readBuffer;
        // Decrypt data
        if (encrypted) {
            final Cipher cipher = decryptCipher;
            final int remainingBytes = readBuffer.readableBytes();
            final byte[] bytes = readBuffer.readRemainingBytes();
            byte[] output = new byte[cipher.getOutputSize(remainingBytes)];
            try {
                cipher.update(bytes, 0, remainingBytes, output, 0);
            } catch (ShortBufferException e) {
                MinecraftServer.getExceptionManager().handleException(e);
                return;
            }
            readBuffer.clear();
            readBuffer.writeBytes(output);
        }
        final int limit = readBuffer.writerOffset();
        // Read all packets
        while (readBuffer.readableBytes() > 0) {
            final var beginMark = readBuffer.mark();
            try {
                // Ensure that the buffer contains the full packet (or wait for next socket read)
                final int packetLength = readBuffer.readVarInt();
                final int readerStart = readBuffer.readerOffset();
                final int packetEnd = readerStart + packetLength;
                if (packetEnd > readBuffer.writerOffset()) {
                    // Integrity fail
                    throw new BufferUnderflowException();
                }
                // Read packet https://wiki.vg/Protocol#Packet_format
                BinaryBuffer content;
                int payloadLength;
                if (!compressed) {
                    // Compression disabled, payload is following
                    content = readBuffer;
                    payloadLength = packetLength;
                } else {
                    final int dataLength = readBuffer.readVarInt();
                    if (dataLength == 0) {
                        // Data is too small to be compressed, payload is following
                        content = readBuffer;
                        payloadLength = packetLength - (content.readerOffset() - readerStart);
                    } else {
                        // Decompress to content buffer
                        content = workerContext.contentBuffer;
                        payloadLength = dataLength;
                        final var contentStartMark = content.mark();
                        try {
                            final var inflater = workerContext.inflater;
                            inflater.setInput(readBuffer.asByteBuffer(readBuffer.readerOffset(), packetEnd));
                            inflater.inflate(content.asByteBuffer(0, content.capacity()));
                            inflater.reset();
                        } catch (DataFormatException e) {
                            MinecraftServer.getExceptionManager().handleException(e);
                        }
                        content.reset(contentStartMark);
                    }
                }
                // Process packet
                ByteBuffer payload = content.asByteBuffer(content.readerOffset(), payloadLength);
                final int packetId = Utils.readVarInt(payload);
                try {
                    packetProcessor.process(this, packetId, payload);
                } catch (Exception e) {
                    // Error while reading the packet
                    MinecraftServer.getExceptionManager().handleException(e);
                    break;
                } finally {
                    if (payload.position() != payload.limit()) {
                        LOGGER.warn("WARNING: Packet 0x{} not fully read ({}), {}",
                                Integer.toHexString(packetId), payload, this);
                    }
                }
                // Position buffer to read the next packet
                readBuffer.reset(packetEnd, limit);
            } catch (BufferUnderflowException e) {
                readBuffer.reset(beginMark);
                this.cacheBuffer = BinaryBuffer.copy(readBuffer);
                break;
            }
        }
    }

    public void consumeCache(BinaryBuffer buffer) {
        if (cacheBuffer != null) {
            buffer.write(cacheBuffer);
            this.cacheBuffer = null;
        }
    }

    /**
     * Sets the encryption key and add the codecs to the pipeline.
     *
     * @param secretKey the secret key to use in the encryption
     * @throws IllegalStateException if encryption is already enabled for this connection
     */
    public void setEncryptionKey(@NotNull SecretKey secretKey) {
        Check.stateCondition(encrypted, "Encryption is already enabled!");
        this.decryptCipher = MojangCrypt.getCipher(2, secretKey);
        this.encryptCipher = MojangCrypt.getCipher(1, secretKey);
        this.encrypted = true;
    }

    /**
     * Enables compression and add a new codec to the pipeline.
     *
     * @throws IllegalStateException if encryption is already enabled for this connection
     */
    public void startCompression() {
        Check.stateCondition(compressed, "Compression is already enabled!");
        final int threshold = MinecraftServer.getCompressionThreshold();
        Check.stateCondition(threshold == 0, "Compression cannot be enabled because the threshold is equal to 0");
        writeAndFlush(new SetCompressionPacket(threshold));
        this.compressed = true;
    }

    /**
     * Writes a packet to the connection channel.
     * <p>
     * All packets are flushed during {@link net.minestom.server.entity.Player#update(long)}.
     *
     * @param serverPacket the packet to write
     */
    @Override
    public void sendPacket(@NotNull ServerPacket serverPacket, boolean skipTranslating) {
        if (!channel.isConnected()) return;
        if (shouldSendPacket(serverPacket)) {
            final Player player = getPlayer();
            if (player != null) {
                // Flush happen during #update()
                if ((MinestomAdventure.AUTOMATIC_COMPONENT_TRANSLATION && !skipTranslating) && serverPacket instanceof ComponentHoldingServerPacket) {
                    serverPacket = ((ComponentHoldingServerPacket) serverPacket).copyWithOperator(component ->
                            GlobalTranslator.render(component, Objects.requireNonNullElseGet(player.getLocale(), MinestomAdventure::getDefaultLocale)));
                }
                write(serverPacket);
            } else {
                // Player is probably not logged yet
                writeAndFlush(serverPacket);
            }
        }
    }

    public void write(@NotNull ByteBuffer buffer) {
        synchronized (bufferLock) {
            if (!tickBuffer.canWrite(buffer.position())) {
                // Tick buffer is full, flush before appending
                flush();
            }
            this.tickBuffer.write(buffer.flip());
        }
    }

    public void write(@NotNull FramedPacket framedPacket) {
        write(framedPacket.body());
    }

    public void write(@NotNull ServerPacket packet) {
        // TODO write directly to the tick buffer
        write(PacketUtils.createFramedPacket(packet, compressed));
    }

    public void writeAndFlush(@NotNull ServerPacket packet) {
        synchronized (bufferLock) {
            write(packet);
            flush();
        }
    }

    @Override
    public void flush() {
        if (!channel.isOpen()) return;
        if (tickBuffer.readableBytes() == 0 && waitingBuffers.isEmpty()) return;
        synchronized (bufferLock) {
            final BinaryBuffer localBuffer = this.tickBuffer;
            if (localBuffer.readableBytes() == 0 && waitingBuffers.isEmpty()) return;

            // Update tick buffer
            BinaryBuffer newBuffer = POOLED_BUFFERS.poll();
            if (newBuffer == null) newBuffer = BinaryBuffer.ofSize(BUFFER_SIZE);
            newBuffer.clear();
            this.tickBuffer = newBuffer;

            if (encrypted) {
                final Cipher cipher = encryptCipher;
                // Encrypt data first
                final int remainingBytes = localBuffer.readableBytes();
                final byte[] bytes = localBuffer.readRemainingBytes();
                byte[] outTempArray = new byte[cipher.getOutputSize(remainingBytes)];
                try {
                    cipher.update(bytes, 0, remainingBytes, outTempArray);
                } catch (ShortBufferException e) {
                    MinecraftServer.getExceptionManager().handleException(e);
                }
                localBuffer.clear();
                localBuffer.writeBytes(outTempArray);
            }

            this.waitingBuffers.add(localBuffer);
            Iterator<BinaryBuffer> iterator = waitingBuffers.iterator();
            while (iterator.hasNext()) {
                BinaryBuffer waitingBuffer = iterator.next();
                try {
                    if (!waitingBuffer.writeChannel(channel)) break;
                    iterator.remove();
                    waitingBuffer.clear();
                    POOLED_BUFFERS.add(waitingBuffer);
                } catch (IOException e) {
                    final String message = e.getMessage();
                    if (message == null ||
                            (!message.equals("Broken pipe") && !message.equals("Connection reset by peer"))) {
                        MinecraftServer.getExceptionManager().handleException(e);
                    }
                }
            }
<<<<<<< HEAD
=======
            // Update tick buffer
            this.tickBuffer = getPooledBuffer();
>>>>>>> 538ef755
        }
    }

    @Override
    public @NotNull SocketAddress getRemoteAddress() {
        return remoteAddress;
    }

    /**
     * Changes the internal remote address field.
     * <p>
     * Mostly unsafe, used internally when interacting with a proxy.
     *
     * @param remoteAddress the new connection remote address
     */
    @ApiStatus.Internal
    public void setRemoteAddress(@NotNull SocketAddress remoteAddress) {
        this.remoteAddress = remoteAddress;
    }

    @Override
    public void disconnect() {
        this.worker.disconnect(this, channel);
        synchronized (bufferLock) {
            POOLED_BUFFERS.addAll(waitingBuffers);
        }
    }

    public @NotNull SocketChannel getChannel() {
        return channel;
    }

    /**
     * Retrieves the username received from the client during connection.
     * <p>
     * This value has not been checked and could be anything.
     *
     * @return the username given by the client, unchecked
     */
    public @Nullable String getLoginUsername() {
        return loginUsername;
    }

    /**
     * Sets the internal login username field.
     *
     * @param loginUsername the new login username field
     */
    public void UNSAFE_setLoginUsername(@NotNull String loginUsername) {
        this.loginUsername = loginUsername;
    }

    /**
     * Gets the server address that the client used to connect.
     * <p>
     * WARNING: it is given by the client, it is possible for it to be wrong.
     *
     * @return the server address used
     */
    @Override
    public @Nullable String getServerAddress() {
        return serverAddress;
    }

    /**
     * Gets the server port that the client used to connect.
     * <p>
     * WARNING: it is given by the client, it is possible for it to be wrong.
     *
     * @return the server port used
     */
    @Override
    public int getServerPort() {
        return serverPort;
    }

    /**
     * Gets the protocol version of a client.
     *
     * @return protocol version of client.
     */
    @Override
    public int getProtocolVersion() {
        return protocolVersion;
    }

    /**
     * Used in {@link net.minestom.server.network.packet.client.handshake.HandshakePacket} to change the internal fields.
     *
     * @param serverAddress   the server address which the client used
     * @param serverPort      the server port which the client used
     * @param protocolVersion the protocol version which the client used
     */
    public void refreshServerInformation(@Nullable String serverAddress, int serverPort, int protocolVersion) {
        this.serverAddress = serverAddress;
        this.serverPort = serverPort;
        this.protocolVersion = protocolVersion;
    }

    public @Nullable UUID getBungeeUuid() {
        return bungeeUuid;
    }

    public void UNSAFE_setBungeeUuid(UUID bungeeUuid) {
        this.bungeeUuid = bungeeUuid;
    }

    public @Nullable PlayerSkin getBungeeSkin() {
        return bungeeSkin;
    }

    public void UNSAFE_setBungeeSkin(PlayerSkin bungeeSkin) {
        this.bungeeSkin = bungeeSkin;
    }

    /**
     * Adds an entry to the plugin request map.
     * <p>
     * Only working if {@link #getConnectionState()} is {@link net.minestom.server.network.ConnectionState#LOGIN}.
     *
     * @param messageId the message id
     * @param channel   the packet channel
     * @throws IllegalStateException if a messageId with the value {@code messageId} already exists for this connection
     */
    public void addPluginRequestEntry(int messageId, @NotNull String channel) {
        if (!getConnectionState().equals(ConnectionState.LOGIN)) {
            return;
        }
        Check.stateCondition(pluginRequestMap.containsKey(messageId), "You cannot have two messageId with the same value");
        this.pluginRequestMap.put(messageId, channel);
    }

    /**
     * Gets a request channel from a message id, previously cached using {@link #addPluginRequestEntry(int, String)}.
     * <p>
     * Be aware that the internal map is cleared once the player enters the play state.
     *
     * @param messageId the message id
     * @return the channel linked to the message id, null if not found
     */
    public @Nullable String getPluginRequestChannel(int messageId) {
        return pluginRequestMap.get(messageId);
    }

    @Override
    public void setConnectionState(@NotNull ConnectionState connectionState) {
        super.setConnectionState(connectionState);
        // Clear the plugin request map (since it is not used anymore)
        if (connectionState.equals(ConnectionState.PLAY)) {
            this.pluginRequestMap.clear();
        }
    }

    public byte[] getNonce() {
        return nonce;
    }

    public void setNonce(byte[] nonce) {
        this.nonce = nonce;
    }

    private static BinaryBuffer getPooledBuffer() {
        BinaryBuffer newBuffer = POOLED_BUFFERS.poll();
        if (newBuffer == null) {
            newBuffer = BinaryBuffer.ofSize(BUFFER_SIZE);
        } else {
            newBuffer.clear();
        }
        return newBuffer;
    }
}<|MERGE_RESOLUTION|>--- conflicted
+++ resolved
@@ -300,11 +300,8 @@
                     }
                 }
             }
-<<<<<<< HEAD
-=======
             // Update tick buffer
             this.tickBuffer = getPooledBuffer();
->>>>>>> 538ef755
         }
     }
 
