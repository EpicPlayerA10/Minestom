package net.minestom.server.network.packet.server.play;

<<<<<<< HEAD
import net.minestom.server.chat.ColoredText;
import net.minestom.server.chat.JsonMessage;
=======
import net.kyori.adventure.text.Component;
import net.minestom.server.network.packet.server.ComponentHoldingServerPacket;
>>>>>>> b29217e0
import net.minestom.server.network.packet.server.ServerPacket;
import net.minestom.server.network.packet.server.ServerPacketIdentifier;
import net.minestom.server.utils.binary.BinaryReader;
import net.minestom.server.utils.binary.BinaryWriter;
import org.jetbrains.annotations.NotNull;

import java.util.Collection;
import java.util.Collections;
import java.util.function.UnaryOperator;

public class ScoreboardObjectivePacket implements ComponentHoldingServerPacket {

    /**
     * An unique name for the objective
     */
    public String objectiveName;
    /**
     * 0 = create the scoreboard <br>
     * 1 = to remove the scoreboard<br>
     * 2 = to update the display text
     */
    public byte mode;
    /**
     * The text to be displayed for the score
     */
    public Component objectiveValue; // Only text
    /**
     * The type how the score is displayed
     */
    public Type type;

    public ScoreboardObjectivePacket() {
        objectiveName = "";
        objectiveValue = ColoredText.of("");
        type = Type.INTEGER;
    }

    @Override
    public void write(@NotNull BinaryWriter writer) {
        writer.writeSizedString(objectiveName);
        writer.writeByte(mode);

        if (mode == 0 || mode == 2) {
            writer.writeComponent(objectiveValue);
            writer.writeVarInt(type.ordinal());
        }
    }

    @Override
    public void read(@NotNull BinaryReader reader) {
        objectiveName = reader.readSizedString(Integer.MAX_VALUE);
        mode = reader.readByte();

        if(mode == 0 || mode == 2) {
            objectiveValue = reader.readJsonMessage(Integer.MAX_VALUE);
            type = Type.values()[reader.readVarInt()];
        }
    }

    @Override
    public int getId() {
        return ServerPacketIdentifier.SCOREBOARD_OBJECTIVE;
    }

    @Override
    public @NotNull Collection<Component> components() {
        if (mode == 0 || mode == 2) {
            return Collections.singleton(objectiveValue);
        } else {
            return Collections.emptyList();
        }
    }

    @Override
    public @NotNull ServerPacket copyWithOperator(@NotNull UnaryOperator<Component> operator) {
        if (mode == 0 || mode == 2) {
            ScoreboardObjectivePacket packet = new ScoreboardObjectivePacket();
            packet.objectiveName = objectiveName;
            packet.mode = mode;
            packet.objectiveValue = operator.apply(objectiveValue);
            packet.type = type;
            return packet;
        } else {
            return this;
        }
    }

    /**
     * This enumeration represents all available types for the scoreboard objective
     */
    public enum Type {
        INTEGER,
        HEARTS
    }
}<|MERGE_RESOLUTION|>--- conflicted
+++ resolved
@@ -1,12 +1,7 @@
 package net.minestom.server.network.packet.server.play;
 
-<<<<<<< HEAD
-import net.minestom.server.chat.ColoredText;
-import net.minestom.server.chat.JsonMessage;
-=======
 import net.kyori.adventure.text.Component;
 import net.minestom.server.network.packet.server.ComponentHoldingServerPacket;
->>>>>>> b29217e0
 import net.minestom.server.network.packet.server.ServerPacket;
 import net.minestom.server.network.packet.server.ServerPacketIdentifier;
 import net.minestom.server.utils.binary.BinaryReader;
@@ -40,7 +35,7 @@
 
     public ScoreboardObjectivePacket() {
         objectiveName = "";
-        objectiveValue = ColoredText.of("");
+        objectiveValue = Component.empty();
         type = Type.INTEGER;
     }
 
@@ -61,7 +56,7 @@
         mode = reader.readByte();
 
         if(mode == 0 || mode == 2) {
-            objectiveValue = reader.readJsonMessage(Integer.MAX_VALUE);
+            objectiveValue = reader.readComponent(Integer.MAX_VALUE);
             type = Type.values()[reader.readVarInt()];
         }
     }
