package net.minestom.server.network.packet.server.play;

import net.kyori.adventure.text.Component;
import net.kyori.adventure.title.Title;
import net.minestom.server.network.packet.server.ComponentHoldingServerPacket;
import net.minestom.server.network.packet.server.ServerPacket;
import net.minestom.server.network.packet.server.ServerPacketIdentifier;
<<<<<<< HEAD
import net.minestom.server.utils.binary.BinaryReader;
=======
import net.minestom.server.utils.TickUtils;
>>>>>>> b29217e0
import net.minestom.server.utils.binary.BinaryWriter;
import org.apache.commons.lang3.Validate;
import org.jetbrains.annotations.NotNull;

import java.util.ArrayList;
import java.util.Collection;
import java.util.Collections;
import java.util.List;
import java.util.function.UnaryOperator;

import static net.minestom.server.network.packet.server.play.TitlePacket.Action.*;

public class TitlePacket implements ComponentHoldingServerPacket {

    public Action action;

    public Component payload;

    public int fadeIn;
    public int stay;
    public int fadeOut;

    /**
<<<<<<< HEAD
     * Default constructor, required for reflection operations.
     */
    public TitlePacket() {
        action = Action.RESET;
=======
     * Constructs a new title packet from an action that can take a component argument.
     *
     * @param action the action
     * @param payload the payload
     * @throws IllegalArgumentException if the action is not {@link Action#SET_TITLE},
     * {@link Action#SET_SUBTITLE} or {@link Action#SET_ACTION_BAR}
     */
    public TitlePacket(@NotNull Action action, @NotNull Component payload) {
        Validate.isTrue(action == SET_TITLE || action == SET_SUBTITLE || action == SET_ACTION_BAR, "Invalid action type");
        this.action = action;
        this.payload = payload;
    }

    /**
     * Constructs a new title packet from a clear or reset action.
     *
     * @param action the action
     * @throws IllegalArgumentException if the action is not {@link Action#RESET},
     * or {@link Action#HIDE}
     */
    public TitlePacket(@NotNull Action action) {
        this.action = action;
    }

    /**
     * Constructs a new title packet for {@link Action#SET_TIMES_AND_DISPLAY}.
     *
     * @param fadeIn the fade in time
     * @param stay the stay time
     * @param fadeOut the fade out time
     */
    public TitlePacket(int fadeIn, int stay, int fadeOut) {
        this.action = SET_TIMES_AND_DISPLAY;
        this.fadeIn = fadeIn;
        this.stay = stay;
        this.fadeOut = fadeOut;
>>>>>>> b29217e0
    }

    @Override
    public void write(@NotNull BinaryWriter writer) {
        writer.writeVarInt(action.ordinal());

        switch (action) {
            case SET_TITLE:
            case SET_SUBTITLE:
            case SET_ACTION_BAR:
                writer.writeComponent(payload);
                break;
            case SET_TIMES_AND_DISPLAY:
                writer.writeInt(fadeIn);
                writer.writeInt(stay);
                writer.writeInt(fadeOut);
                break;
            case HIDE:
            case RESET:
                break;
        }
    }

    @Override
    public void read(@NotNull BinaryReader reader) {
        action = Action.values()[reader.readVarInt()];
        switch (action) {
            case SET_TITLE:
                titleText = reader.readJsonMessage(Integer.MAX_VALUE);
                break;

            case SET_SUBTITLE:
                subtitleText = reader.readJsonMessage(Integer.MAX_VALUE);
                break;

            case SET_ACTION_BAR:
                actionBarText = reader.readJsonMessage(Integer.MAX_VALUE);
                break;

            case SET_TIMES_AND_DISPLAY:
                fadeIn = reader.readInt();
                stay = reader.readInt();
                fadeOut = reader.readInt();

            case HIDE:
            case RESET:
                break;
        }
    }

    @Override
    public int getId() {
        return ServerPacketIdentifier.TITLE;
    }

    @Override
    public @NotNull Collection<Component> components() {
        if (action == SET_TITLE || action == SET_SUBTITLE || action == SET_ACTION_BAR) {
            return Collections.singleton(payload);
        } else {
            return Collections.emptyList();
        }
    }

    @Override
    public @NotNull ServerPacket copyWithOperator(@NotNull UnaryOperator<Component> operator) {
        if (action == SET_TITLE || action == SET_SUBTITLE || action == SET_ACTION_BAR) {
            return new TitlePacket(action, operator.apply(payload));
        } else {
            return this;
        }
    }

    public enum Action {
        SET_TITLE,
        SET_SUBTITLE,
        SET_ACTION_BAR,
        SET_TIMES_AND_DISPLAY,
        HIDE,
        RESET
    }

    /**
     * Creates a collection of title packets from an Adventure title.
     *
     * @param title the title
     * @return the packets
     */
    public static Collection<TitlePacket> of(Title title) {
        List<TitlePacket> packets = new ArrayList<>(4);

        // base packets
        packets.add(new TitlePacket(SET_TITLE, title.title()));
        packets.add(new TitlePacket(SET_SUBTITLE, title.subtitle()));

        // times packet
        Title.Times times = title.times();
        if (times != null) {
            packets.add(new TitlePacket(TickUtils.fromDuration(times.fadeIn(), TickUtils.CLIENT_TICK_MS),
                    TickUtils.fromDuration(times.stay(), TickUtils.CLIENT_TICK_MS),
                    TickUtils.fromDuration(times.fadeOut(), TickUtils.CLIENT_TICK_MS)));
        }

        return packets;
    }
}<|MERGE_RESOLUTION|>--- conflicted
+++ resolved
@@ -5,11 +5,8 @@
 import net.minestom.server.network.packet.server.ComponentHoldingServerPacket;
 import net.minestom.server.network.packet.server.ServerPacket;
 import net.minestom.server.network.packet.server.ServerPacketIdentifier;
-<<<<<<< HEAD
+import net.minestom.server.utils.TickUtils;
 import net.minestom.server.utils.binary.BinaryReader;
-=======
-import net.minestom.server.utils.TickUtils;
->>>>>>> b29217e0
 import net.minestom.server.utils.binary.BinaryWriter;
 import org.apache.commons.lang3.Validate;
 import org.jetbrains.annotations.NotNull;
@@ -19,8 +16,6 @@
 import java.util.Collections;
 import java.util.List;
 import java.util.function.UnaryOperator;
-
-import static net.minestom.server.network.packet.server.play.TitlePacket.Action.*;
 
 public class TitlePacket implements ComponentHoldingServerPacket {
 
@@ -33,12 +28,13 @@
     public int fadeOut;
 
     /**
-<<<<<<< HEAD
      * Default constructor, required for reflection operations.
      */
     public TitlePacket() {
-        action = Action.RESET;
-=======
+        this(Action.SET_TITLE, Component.empty());
+    }
+
+    /**
      * Constructs a new title packet from an action that can take a component argument.
      *
      * @param action the action
@@ -47,7 +43,7 @@
      * {@link Action#SET_SUBTITLE} or {@link Action#SET_ACTION_BAR}
      */
     public TitlePacket(@NotNull Action action, @NotNull Component payload) {
-        Validate.isTrue(action == SET_TITLE || action == SET_SUBTITLE || action == SET_ACTION_BAR, "Invalid action type");
+        Validate.isTrue(action == Action.SET_TITLE || action == Action.SET_SUBTITLE || action == Action.SET_ACTION_BAR, "Invalid action type");
         this.action = action;
         this.payload = payload;
     }
@@ -71,11 +67,10 @@
      * @param fadeOut the fade out time
      */
     public TitlePacket(int fadeIn, int stay, int fadeOut) {
-        this.action = SET_TIMES_AND_DISPLAY;
+        this.action = Action.SET_TIMES_AND_DISPLAY;
         this.fadeIn = fadeIn;
         this.stay = stay;
         this.fadeOut = fadeOut;
->>>>>>> b29217e0
     }
 
     @Override
@@ -104,15 +99,9 @@
         action = Action.values()[reader.readVarInt()];
         switch (action) {
             case SET_TITLE:
-                titleText = reader.readJsonMessage(Integer.MAX_VALUE);
-                break;
-
             case SET_SUBTITLE:
-                subtitleText = reader.readJsonMessage(Integer.MAX_VALUE);
-                break;
-
             case SET_ACTION_BAR:
-                actionBarText = reader.readJsonMessage(Integer.MAX_VALUE);
+                payload = reader.readComponent(Integer.MAX_VALUE);
                 break;
 
             case SET_TIMES_AND_DISPLAY:
@@ -133,7 +122,7 @@
 
     @Override
     public @NotNull Collection<Component> components() {
-        if (action == SET_TITLE || action == SET_SUBTITLE || action == SET_ACTION_BAR) {
+        if (action == Action.SET_TITLE || action == Action.SET_SUBTITLE || action == Action.SET_ACTION_BAR) {
             return Collections.singleton(payload);
         } else {
             return Collections.emptyList();
@@ -142,7 +131,7 @@
 
     @Override
     public @NotNull ServerPacket copyWithOperator(@NotNull UnaryOperator<Component> operator) {
-        if (action == SET_TITLE || action == SET_SUBTITLE || action == SET_ACTION_BAR) {
+        if (action == Action.SET_TITLE || action == Action.SET_SUBTITLE || action == Action.SET_ACTION_BAR) {
             return new TitlePacket(action, operator.apply(payload));
         } else {
             return this;
@@ -168,8 +157,8 @@
         List<TitlePacket> packets = new ArrayList<>(4);
 
         // base packets
-        packets.add(new TitlePacket(SET_TITLE, title.title()));
-        packets.add(new TitlePacket(SET_SUBTITLE, title.subtitle()));
+        packets.add(new TitlePacket(Action.SET_TITLE, title.title()));
+        packets.add(new TitlePacket(Action.SET_SUBTITLE, title.subtitle()));
 
         // times packet
         Title.Times times = title.times();
