--- conflicted
+++ resolved
@@ -58,7 +58,6 @@
     private final UUID identifier;
     private final long timestamp;
 
-<<<<<<< HEAD
     /**
      * Block entities NBT, as read from raw packet data.
      * Only filled by #read, and unused at the moment.
@@ -74,10 +73,7 @@
         this(new UUID(0, 0), 0);
     }
 
-    public ChunkDataPacket(@Nullable UUID identifier, long lastUpdate) {
-=======
     public ChunkDataPacket(@Nullable UUID identifier, long timestamp) {
->>>>>>> b29217e0
         this.identifier = identifier;
         this.timestamp = timestamp;
     }
@@ -197,8 +193,8 @@
                 byte bitsPerEntry = reader.readByte();
 
                 // Resize palette if necessary
-                if (bitsPerEntry > paletteStorage.getBitsPerEntry()) {
-                    paletteStorage.resize(bitsPerEntry);
+                if (bitsPerEntry > paletteStorage.getSections()[section].getBitsPerEntry()) {
+                    paletteStorage.getSections()[section].resize(bitsPerEntry);
                 }
 
                 // Retrieve palette values
@@ -206,18 +202,17 @@
                     int paletteSize = reader.readVarInt();
                     for (int i = 0; i < paletteSize; i++) {
                         final int paletteValue = reader.readVarInt();
-                        paletteStorage.getPaletteToBlockMaps()[section].put((short) i, (short) paletteValue);
-                        paletteStorage.getBlockToPaletteMaps()[section].put((short) paletteValue, (short) i);
+                        paletteStorage.getSections()[section].getPaletteBlockMap().put((short) i, (short) paletteValue);
+                        paletteStorage.getSections()[section].getBlockPaletteMap().put((short) paletteValue, (short) i);
                     }
                 }
 
                 // Read blocks
                 int dataLength = reader.readVarInt();
-                long[] data = new long[dataLength];
+                long[] data = paletteStorage.getSections()[section].getBlocks();
                 for (int i = 0; i < dataLength; i++) {
                     data[i] = reader.readLong();
                 }
-                paletteStorage.getSectionBlocks()[section] = data;
             }
 
             // Block entities
